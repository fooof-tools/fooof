"""Plots for FOOOF object.

Notes
-----
This file contains plotting functions that take as input a FOOOF() object.
"""

import os
import numpy as np

from fooof.plts.utils import check_ax
from fooof.plts.templates import plot_spectrum
from fooof.core.funcs import gaussian_function
from fooof.core.modutils import safe_import, check_dependency

plt = safe_import('.pyplot', 'matplotlib')

###################################################################################################
###################################################################################################

@check_dependency(plt, 'matplotlib')
def plot_fm(fm, plt_log=False, save_fig=False, file_name='FOOOF_fit', file_path='', ax=None):
    """Plot the original power spectrum, and full model fit from FOOOF object.

    Parameters
    ----------
    fm : FOOOF() object
        FOOOF object, containing a power spectrum and (optionally) results from fitting.
    plt_log : boolean, optional
        Whether or not to plot the frequency axis in log space. default: False
    save_fig : boolean, optional
        Whether to save out a copy of the plot. default : False
    file_name : str, optional
        Name to give the saved out file.
    file_path : str, optional
        Path to directory in which to save. If not provided, saves to current directory.
    ax : matplotlib.Axes, optional
        Figure axes upon which to plot.
    """

    if not np.all(fm.freqs):
        raise RuntimeError('No data available to plot - can not proceed.')

    ax = check_ax(ax)

    # Log Plot Settings - note that power values in FOOOF objects are already logged
    log_freqs = plt_log
    log_powers = False

    # Create the plot, adding data as is available
<<<<<<< HEAD
    if np.all(fm.power_spectrum):
        plot_spectrum(fm.freqs, fm.power_spectrum, log_freqs, log_powers, ax,
                      color='k', linewidth=1.25, label='Original Spectrum')
    if np.all(fm.fooofed_spectrum_):
        plot_spectrum(fm.freqs, fm.fooofed_spectrum_, log_freqs, log_powers, ax,
=======
    if np.any(fm.power_spectrum):
        plot_spectrum(fm.freqs, fm.power_spectrum, plt_log, ax,
                      color='k', linewidth=1.25, label='Original Spectrum')
    if np.any(fm.fooofed_spectrum_):
        plot_spectrum(fm.freqs, fm.fooofed_spectrum_, plt_log, ax,
>>>>>>> d7c55084
                      color='r', linewidth=3.0, alpha=0.5, label='Full Model Fit')
        plot_spectrum(fm.freqs, fm._bg_fit, log_freqs, log_powers, ax,
                      color='b', linestyle='dashed', linewidth=3.0,
                      alpha=0.5, label='Background Fit')

    # Save out figure, if requested
    if save_fig:
        plt.savefig(os.path.join(file_path, file_name + '.png'))


@check_dependency(plt, 'matplotlib')
def plot_peak_iter(fm):
    """Plots a series of plots illustrating the peak search from a flattened spectrum.

    Parameters
    ----------
    fm : FOOOF() object
        FOOOF object, with model fit and data and settings available.
    """

    flatspec = fm._spectrum_flat
    n_gauss = fm._gaussian_params.shape[0]
    ylims = [min(flatspec) - 0.1 * np.abs(min(flatspec)), max(flatspec) + 0.1 * max(flatspec)]

    for ind in range(n_gauss + 1):

        # Note: this forces to create a new plotting axes per iteration
        ax = check_ax(None)

        plot_spectrum(fm.freqs, flatspec, linewidth=2.0, label='Flattened Spectrum', ax=ax)
        plot_spectrum(fm.freqs, [fm.peak_threshold * np.std(flatspec)]*len(fm.freqs),
                      color='orange', linestyle='dashed', label='Relative Threshold', ax=ax)
        plot_spectrum(fm.freqs, [fm.min_peak_amplitude]*len(fm.freqs),
                      color='red', linestyle='dashed', label='Absolute Threshold', ax=ax)

        maxi = np.argmax(flatspec)
        ax.plot(fm.freqs[maxi], flatspec[maxi], '.', markersize=24)

        ax.set_ylim(ylims)
        ax.set_title('Iteration #' + str(ind+1), fontsize=16)

        if ind < n_gauss:

            gauss = gaussian_function(fm.freqs, *fm._gaussian_params[ind, :])
            plot_spectrum(fm.freqs, gauss, label='Gaussian Fit',
                          linestyle=':', linewidth=2.0, ax=ax)

            flatspec = flatspec - gauss<|MERGE_RESOLUTION|>--- conflicted
+++ resolved
@@ -48,19 +48,11 @@
     log_powers = False
 
     # Create the plot, adding data as is available
-<<<<<<< HEAD
-    if np.all(fm.power_spectrum):
-        plot_spectrum(fm.freqs, fm.power_spectrum, log_freqs, log_powers, ax,
-                      color='k', linewidth=1.25, label='Original Spectrum')
-    if np.all(fm.fooofed_spectrum_):
-        plot_spectrum(fm.freqs, fm.fooofed_spectrum_, log_freqs, log_powers, ax,
-=======
     if np.any(fm.power_spectrum):
         plot_spectrum(fm.freqs, fm.power_spectrum, plt_log, ax,
                       color='k', linewidth=1.25, label='Original Spectrum')
     if np.any(fm.fooofed_spectrum_):
         plot_spectrum(fm.freqs, fm.fooofed_spectrum_, plt_log, ax,
->>>>>>> d7c55084
                       color='r', linewidth=3.0, alpha=0.5, label='Full Model Fit')
         plot_spectrum(fm.freqs, fm._bg_fit, log_freqs, log_powers, ax,
                       color='b', linestyle='dashed', linewidth=3.0,
