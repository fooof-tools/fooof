--- conflicted
+++ resolved
@@ -542,7 +542,6 @@
         print(gen_results_fg_str(self, concise))
 
 
-<<<<<<< HEAD
     def save_model_report(self, index, file_name, file_path=None, plt_log=False, **plot_kwargs):
         """"Save out an individual model report for a specified model fit.
 
@@ -562,7 +561,8 @@
         """
         
         self.get_fooof(ind=index, regenerate=True).save_report(file_name, file_path, plt_log, **plot_kwargs)
-=======
+
+        
     def to_df(self, peak_org):
         """Convert and extract the model results as a pandas object.
 
@@ -580,7 +580,6 @@
         """
 
         return group_to_dataframe(self.get_results(), peak_org)
->>>>>>> bc415a90
 
 
     def _fit(self, *args, **kwargs):
