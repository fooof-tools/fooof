"""Define base fit objects."""
<<<<<<< HEAD
=======

from itertools import repeat
from functools import partial
from multiprocessing import Pool, cpu_count
>>>>>>> 4d832f10

import numpy as np

from specparam.core.utils import unlog
from specparam.core.funcs import infer_ap_func
<<<<<<< HEAD
from specparam.core.utils import check_array_dim
from specparam.objs.modes import AP_MODES, PE_MODES
from specparam.data import FitResults, ModelSettings
from specparam.core.items import OBJ_DESC
=======
from specparam.core.errors import NoModelError
from specparam.core.utils import check_inds, check_array_dim
from specparam.data import FitResults, ModelSettings
from specparam.data.conversions import group_to_dict, event_group_to_dict
from specparam.data.utils import get_group_params, get_results_by_ind, get_results_by_row
from specparam.core.items import OBJ_DESC
from specparam.core.modutils import safe_import
>>>>>>> 4d832f10

###################################################################################################
###################################################################################################

class BaseFit():
<<<<<<< HEAD
    """Define BaseFit object."""
=======
    """Base object for managing fit procedures."""
>>>>>>> 4d832f10
    # pylint: disable=attribute-defined-outside-init, arguments-differ

    def __init__(self, aperiodic_mode, periodic_mode, debug_mode=False,
                 verbose=True, error_metric='MAE'):
<<<<<<< HEAD

        # Set fit component modes
        if isinstance(aperiodic_mode, str):
            self.aperiodic_mode = AP_MODES[aperiodic_mode]
        else:
            self.aperiodic_mode = aperiodic_mode
        if isinstance(periodic_mode, str):
            self.periodic_mode = PE_MODES[periodic_mode]
        else:
            self.periodic_mode = periodic_mode

        # Set run modes
        self.set_debug_mode(debug_mode)
        self.verbose = verbose

=======

        # Set fit component modes
        self.aperiodic_mode = aperiodic_mode
        self.periodic_mode = periodic_mode

        # Set run modes
        self.set_debug_mode(debug_mode)
        self.verbose = verbose

>>>>>>> 4d832f10
        # Initialize results attributes
        self._reset_results(True)

        # Set private run settings
        self._error_metric = error_metric


    @property
    def has_model(self):
        """Indicator for if the object contains a model fit.

        Notes
        -----
        This check uses the aperiodic params, which are:

        - nan if no model has been fit
        - necessarily defined, as floats, if model has been fit
        """

        return True if not np.all(np.isnan(self.aperiodic_params_)) else False


    @property
    def n_peaks_(self):
        """How many peaks were fit in the model."""

        return self.peak_params_.shape[0] if self.has_model else None


<<<<<<< HEAD
    def fit(self):
        raise NotImplementedError('This method needs to be overloaded with a fit procedure!')
=======
    def fit(self, freqs=None, power_spectrum=None, freq_range=None):
        """Fit a power spectrum as a combination of periodic and aperiodic components.

        Parameters
        ----------
        freqs : 1d array, optional
            Frequency values for the power spectrum, in linear space.
        power_spectrum : 1d array, optional
            Power values, which must be input in linear space.
        freq_range : list of [float, float], optional
            Frequency range to restrict power spectrum to.
            If not provided, keeps the entire range.

        Raises
        ------
        NoDataError
            If no data is available to fit.
        FitError
            If model fitting fails to fit. Only raised in debug mode.

        Notes
        -----
        Data is optional, if data has already been added to the object.
        """

        return self._fit(freqs=freqs, power_spectrum=power_spectrum, freq_range=freq_range)
>>>>>>> 4d832f10


    def add_settings(self, settings):
        """Add settings into object from a ModelSettings object.

        Parameters
        ----------
        settings : ModelSettings
            A data object containing the settings for a power spectrum model.
        """

        for setting in OBJ_DESC['settings']:
            setattr(self, setting, getattr(settings, setting))

        self._check_loaded_settings(settings._asdict())


    def get_settings(self):
        """Return user defined settings of the current object.

        Returns
        -------
        ModelSettings
            Object containing the settings from the current object.
        """

        return ModelSettings(**{key : getattr(self, key) \
                             for key in OBJ_DESC['settings']})


    def add_results(self, results):
        """Add results data into object from a FitResults object.

        Parameters
        ----------
        results : FitResults
            A data object containing the results from fitting a power spectrum model.
        """

        self.aperiodic_params_ = results.aperiodic_params
        self.gaussian_params_ = results.gaussian_params
        self.peak_params_ = results.peak_params
        self.r_squared_ = results.r_squared
        self.error_ = results.error

        self._check_loaded_results(results._asdict())


    def get_results(self):
        """Return model fit parameters and goodness of fit metrics.
<<<<<<< HEAD

        Returns
        -------
        FitResults
            Object containing the model fit results from the current object.
        """

        return FitResults(**{key.strip('_') : getattr(self, key) \
            for key in OBJ_DESC['results']})
=======

        Returns
        -------
        FitResults
            Object containing the model fit results from the current object.
        """

        return FitResults(**{key.strip('_') : getattr(self, key) \
            for key in OBJ_DESC['results']})


    def get_model(self, component='full', space='log'):
        """Get a model component.

        Parameters
        ----------
        component : {'full', 'aperiodic', 'peak'}
            Which model component to return.
                'full' - full model
                'aperiodic' - isolated aperiodic model component
                'peak' - isolated peak model component
        space : {'log', 'linear'}
            Which space to return the model component in.
                'log' - returns in log10 space.
                'linear' - returns in linear space.

        Returns
        -------
        output : 1d array
            Specified model component, in specified spacing.

        Notes
        -----
        The 'space' parameter doesn't just define the spacing of the model component
        values, but rather defines the space of the additive model such that
        `model = aperiodic_component + peak_component`.
        With space set as 'log', this combination holds in log space.
        With space set as 'linear', this combination holds in linear space.
        """

        if not self.has_model:
            raise NoModelError("No model fit results are available, can not proceed.")
        assert space in ['linear', 'log'], "Input for 'space' invalid."

        if component == 'full':
            output = self.modeled_spectrum_ if space == 'log' else unlog(self.modeled_spectrum_)
        elif component == 'aperiodic':
            output = self._ap_fit if space == 'log' else unlog(self._ap_fit)
        elif component == 'peak':
            output = self._peak_fit if space == 'log' else \
                unlog(self.modeled_spectrum_) - unlog(self._ap_fit)
        else:
            raise ValueError('Input for component invalid.')

        return output


    def set_debug_mode(self, debug):
        """Set debug mode, which controls if an error is raised if model fitting is unsuccessful.

        Parameters
        ----------
        debug : bool
            Whether to run in debug mode.
        """

        self._debug = debug


    def _check_loaded_settings(self, data):
        """Check if settings added, and update the object as needed.

        Parameters
        ----------
        data : dict
            A dictionary of data that has been added to the object.
        """

        # If settings not loaded from file, clear from object, so that default
        # settings, which are potentially wrong for loaded data, aren't kept
        if not set(OBJ_DESC['settings']).issubset(set(data.keys())):

            # Reset all public settings to None
            for setting in OBJ_DESC['settings']:
                setattr(self, setting, None)

            # If aperiodic params available, infer whether knee fitting was used,
            if not np.all(np.isnan(self.aperiodic_params_)):
                self.aperiodic_mode = infer_ap_func(self.aperiodic_params_)

        # Reset internal settings so that they are consistent with what was loaded
        #   Note that this will set internal settings to None, if public settings unavailable
        self._reset_internal_settings()


    def _check_loaded_results(self, data):
        """Check if results have been added and check data.

        Parameters
        ----------
        data : dict
            A dictionary of data that has been added to the object.
        """

        # If results loaded, check dimensions of peak parameters
        #   This fixes an issue where they end up the wrong shape if they are empty (no peaks)
        if set(OBJ_DESC['results']).issubset(set(data.keys())):
            self.peak_params_ = check_array_dim(self.peak_params_)
            self.gaussian_params_ = check_array_dim(self.gaussian_params_)


    def _reset_internal_settings(self):
        """"Can be overloaded if any resetting needed for internal settings."""


    def _reset_results(self, clear_results=False):
        """Set, or reset, results attributes to empty.

        Parameters
        ----------
        clear_results : bool, optional, default: False
            Whether to clear model results attributes.
        """

        if clear_results:

            # Aperiodic parameers
            self.aperiodic_params_ = np.nan

            # Periodic parameters
            self.gaussian_params_ = np.nan
            self.peak_params_ = np.nan

            # Note - for ap / pe params, move to something like `xx_params` and `_xx_params`

            # Goodness of fit measures
            self.r_squared_ = np.nan
            self.error_ = np.nan
            # Note: move to `self.gof` or similar

            # Data components
            self._spectrum_flat = None
            self._spectrum_peak_rm = None

            # Modeled spectrum components
            self.modeled_spectrum_ = None
            self._ap_fit = None
            self._peak_fit = None


    def _calc_r_squared(self):
        """Calculate the r-squared goodness of fit of the model, compared to the original data."""

        r_val = np.corrcoef(self.power_spectrum, self.modeled_spectrum_)
        self.r_squared_ = r_val[0][1] ** 2


    def _calc_error(self, metric=None):
        """Calculate the overall error of the model fit, compared to the original data.

        Parameters
        ----------
        metric : {'MAE', 'MSE', 'RMSE'}, optional
            Which error measure to calculate:
            * 'MAE' : mean absolute error
            * 'MSE' : mean squared error
            * 'RMSE' : root mean squared error

        Raises
        ------
        ValueError
            If the requested error metric is not understood.

        Notes
        -----
        Which measure is applied is by default controlled by the `_error_metric` attribute.
        """

        # If metric is not specified, use the default approach
        metric = self._error_metric if not metric else metric

        if metric == 'MAE':
            self.error_ = np.abs(self.power_spectrum - self.modeled_spectrum_).mean()

        elif metric == 'MSE':
            self.error_ = ((self.power_spectrum - self.modeled_spectrum_) ** 2).mean()

        elif metric == 'RMSE':
            self.error_ = np.sqrt(((self.power_spectrum - self.modeled_spectrum_) ** 2).mean())

        else:
            error_msg = "Error metric '{}' not understood or not implemented.".format(metric)
            raise ValueError(error_msg)


class BaseFit2D(BaseFit):
    """Base object for managing fit procedures - 2D version."""

    def __init__(self, aperiodic_mode, periodic_mode, debug_mode=False, verbose=True):

        BaseFit.__init__(self, aperiodic_mode, periodic_mode, debug_mode=False, verbose=True)

        self._reset_group_results()


    def __len__(self):
        """Define the length of the object as the number of model fit results available."""

        return len(self.group_results)


    def __iter__(self):
        """Allow for iterating across the object by stepping across model fit results."""

        for result in self.group_results:
            yield result


    def __getitem__(self, index):
        """Allow for indexing into the object to select model fit results."""

        return self.group_results[index]


    def _reset_group_results(self, length=0):
        """Set, or reset, results to be empty.

        Parameters
        ----------
        length : int, optional, default: 0
            Length of list of empty lists to initialize. If 0, creates a single empty list.
        """

        self.group_results = [[]] * length


    def _get_results(self):
        """Create an alias to SpectralModel.get_results for the group object, for internal use."""

        return super().get_results()


    @property
    def has_model(self):
        """Indicator for if the object contains model fits."""

        return True if self.group_results else False


    @property
    def n_peaks_(self):
        """How many peaks were fit for each model."""

        return [res.peak_params.shape[0] for res in self] if self.has_model else None


    @property
    def n_null_(self):
        """How many model fits are null."""

        return sum([1 for res in self.group_results if np.isnan(res.aperiodic_params[0])]) \
            if self.has_model else None


    @property
    def null_inds_(self):
        """The indices for model fits that are null."""

        return [ind for ind, res in enumerate(self.group_results) \
            if np.isnan(res.aperiodic_params[0])] \
            if self.has_model else None


    def add_results(self, results):
        """Add results data into object.

        Parameters
        ----------
        results : list of list of FitResults
            List of data objects containing the results from fitting power spectrum models.
        """

        self.group_results = results


    def get_results(self):
        """Return the results run across a group of power spectra."""
>>>>>>> 4d832f10

        return self.group_results


    def drop(self, inds):
        """Drop one or more model fit results from the object.

        Parameters
        ----------
        inds : int or array_like of int or array_like of bool
            Indices to drop model fit results for.

        Notes
        -----
        This method sets the model fits as null, and preserves the shape of the model fits.
        """

        # Temp import - consider refactoring
        from specparam.objs.model import SpectralModel

        null_model = SpectralModel(**self.get_settings()._asdict()).get_results()
        for ind in check_inds(inds):
            self.group_results[ind] = null_model


    def fit(self, freqs=None, power_spectra=None, freq_range=None, n_jobs=1, progress=None):
        """Fit a group of power spectra.

        Parameters
        ----------
        freqs : 1d array, optional
            Frequency values for the power_spectra, in linear space.
        power_spectra : 2d array, shape: [n_power_spectra, n_freqs], optional
            Matrix of power spectrum values, in linear space.
        freq_range : list of [float, float], optional
            Frequency range to fit the model to. If not provided, fits the entire given range.
        n_jobs : int, optional, default: 1
            Number of jobs to run in parallel.
            1 is no parallelization. -1 uses all available cores.
        progress : {None, 'tqdm', 'tqdm.notebook'}, optional
            Which kind of progress bar to use. If None, no progress bar is used.

        Notes
        -----
        Data is optional, if data has already been added to the object.
        """

        # If freqs & power spectra provided together, add data to object
        if freqs is not None and power_spectra is not None:
            self.add_data(freqs, power_spectra, freq_range)

        # If 'verbose', print out a marker of what is being run
        if self.verbose and not progress:
            print('Fitting model across {} power spectra.'.format(len(self.power_spectra)))

        # Run linearly
        if n_jobs == 1:
            self._reset_group_results(len(self.power_spectra))
            for ind, power_spectrum in \
                _progress(enumerate(self.power_spectra), progress, len(self)):
                self._fit(power_spectrum=power_spectrum)
                self.group_results[ind] = self._get_results()

        # Run in parallel
        else:
            self._reset_group_results()
            n_jobs = cpu_count() if n_jobs == -1 else n_jobs
            with Pool(processes=n_jobs) as pool:
                self.group_results = list(_progress(pool.imap(partial(_par_fit_group, group=self),
                                                              self.power_spectra),
                                                    progress, len(self.power_spectra)))

        # Clear the individual power spectrum and fit results of the current fit
        self._reset_data_results(clear_spectrum=True, clear_results=True)


<<<<<<< HEAD
    def set_debug_mode(self, debug):
        """Set debug mode, which controls if an error is raised if model fitting is unsuccessful.
=======
    def get_params(self, name, col=None):
        """Return model fit parameters for specified feature(s).

        Parameters
        ----------
        name : {'aperiodic_params', 'peak_params', 'gaussian_params', 'error', 'r_squared'}
            Name of the data field to extract across the group.
        col : {'CF', 'PW', 'BW', 'offset', 'knee', 'exponent'} or int, optional
            Column name / index to extract from selected data, if requested.
            Only used for name of {'aperiodic_params', 'peak_params', 'gaussian_params'}.

        Returns
        -------
        out : ndarray
            Requested data.

        Raises
        ------
        NoModelError
            If there are no model fit results available.
        ValueError
            If the input for the `col` input is not understood.

        Notes
        -----
        When extracting peak information ('peak_params' or 'gaussian_params'), an additional
        column is appended to the returned array, indicating the index that the peak came from.
        """

        if not self.has_model:
            raise NoModelError("No model fit results are available, can not proceed.")

        return get_group_params(self.group_results, name, col)


    def get_model(self, ind, regenerate=True):
        """Get a model fit object for a specified index.

        Parameters
        ----------
        ind : int
            The index of the model from `group_results` to access.
        regenerate : bool, optional, default: False
            Whether to regenerate the model fits for the requested model.

        Returns
        -------
        model : SpectralModel
            The FitResults data loaded into a model object.
        """

        # TEMP IMPORT
        from specparam.objs.model import SpectralModel

        # Initialize model object, with same settings, metadata, & check mode as current object
        model = SpectralModel(**self.get_settings()._asdict(), verbose=self.verbose)
        model.add_meta_data(self.get_meta_data())
        model.set_run_modes(*self.get_run_modes())

        # Add data for specified single power spectrum, if available
        if self.has_data:
            model.power_spectrum = self.power_spectra[ind]

        # Add results for specified power spectrum, regenerating full fit if requested
        model.add_results(self.group_results[ind])
        if regenerate:
            model._regenerate_model()

        return model


    def get_group(self, inds):
        """Get a Group model object with the specified sub-selection of model fits.

        Parameters
        ----------
        inds : array_like of int or array_like of bool
            Indices to extract from the object.

        Returns
        -------
        group : SpectralGroupModel
            The requested selection of results data loaded into a new group model object.
        """

        # TEMP IMPORT
        from specparam.objs.group import SpectralGroupModel

        # Initialize a new model object, with same settings as current object
        group = SpectralGroupModel(**self.get_settings()._asdict(), verbose=self.verbose)
        group.add_meta_data(self.get_meta_data())
        group.set_run_modes(*self.get_run_modes())

        if inds is not None:

            # Check and convert indices encoding to list of int
            inds = check_inds(inds)

            # Add data for specified power spectra, if available
            if self.has_data:
                group.power_spectra = self.power_spectra[inds, :]

            # Add results for specified power spectra
            group.group_results = [self.group_results[ind] for ind in inds]

        return group


class BaseFit2DT(BaseFit2D):
    """Base object for managing fit procedures - 2D transpose version."""

    def __init__(self, aperiodic_mode, periodic_mode, debug_mode=False, verbose=True):

        BaseFit2D.__init__(self, aperiodic_mode, periodic_mode, debug_mode=False, verbose=True)

        self._reset_time_results()


    def __getitem__(self, ind):
        """Allow for indexing into the object to select fit results for a specific time window."""

        return get_results_by_ind(self.time_results, ind)


    def _reset_time_results(self):
        """Set, or reset, time results to be empty."""

        self.time_results = {}


    def fit(self, freqs=None, spectrogram=None, freq_range=None, peak_org=None,
            n_jobs=1, progress=None):
        """Fit a spectrogram.
>>>>>>> 4d832f10

        Parameters
        ----------
        freqs : 1d array, optional
            Frequency values for the spectrogram, in linear space.
        spectrogram : 2d array, shape: [n_freqs, n_time_windows], optional
            Spectrogram of power spectrum values, in linear space.
        freq_range : list of [float, float], optional
            Frequency range to fit the model to. If not provided, fits the entire given range.
        peak_org : int or Bands
            How to organize peaks.
            If int, extracts the first n peaks.
            If Bands, extracts peaks based on band definitions.
        n_jobs : int, optional, default: 1
            Number of jobs to run in parallel.
            1 is no parallelization. -1 uses all available cores.
        progress : {None, 'tqdm', 'tqdm.notebook'}, optional
            Which kind of progress bar to use. If None, no progress bar is used.

        Notes
        -----
        Data is optional, if data has already been added to the object.
        """

        super().fit(freqs, spectrogram, freq_range, n_jobs, progress)
        if peak_org is not False:
            self.convert_results(peak_org)


    def get_results(self):
        """Return the results run across a spectrogram."""

        return self.time_results


<<<<<<< HEAD
    def _check_loaded_settings(self, data):
        """Check if settings added, and update the object as needed.

        Parameters
        ----------
        data : dict
            A dictionary of data that has been added to the object.
        """

        # If settings not loaded from file, clear from object, so that default
        # settings, which are potentially wrong for loaded data, aren't kept
        if not set(OBJ_DESC['settings']).issubset(set(data.keys())):

            # Reset all public settings to None
            for setting in OBJ_DESC['settings']:
                setattr(self, setting, None)

            # If aperiodic params available, infer whether knee fitting was used,
            if not np.all(np.isnan(self.aperiodic_params_)):
                self.aperiodic_mode = infer_ap_func(self.aperiodic_params_)

        # Reset internal settings so that they are consistent with what was loaded
        #   Note that this will set internal settings to None, if public settings unavailable
        self._reset_internal_settings()


    def _check_loaded_results(self, data):
        """Check if results have been added and check data.

        Parameters
        ----------
        data : dict
            A dictionary of data that has been added to the object.
        """

        # If results loaded, check dimensions of peak parameters
        #   This fixes an issue where they end up the wrong shape if they are empty (no peaks)
        if set(OBJ_DESC['results']).issubset(set(data.keys())):
            self.peak_params_ = check_array_dim(self.peak_params_)
            self.gaussian_params_ = check_array_dim(self.gaussian_params_)


    def _reset_internal_settings(self):
        """"Can be overloaded if any resetting needed for internal settings."""


    def _reset_results(self, clear_results=False):
        """Set, or reset, results attributes to empty.

        Parameters
        ----------
        clear_results : bool, optional, default: False
            Whether to clear model results attributes.
        """

        if clear_results:

            # Aperiodic parameers
            self.aperiodic_params_ = np.nan

            # Periodic parameters
            self.gaussian_params_ = np.nan
            self.peak_params_ = np.nan

            # Note - for ap / pe params, move to something like `xx_params` and `_xx_params`

            # Goodness of fit measures
            self.r_squared_ = np.nan
            self.error_ = np.nan
            # Note: move to `self.gof` or similar

            # Data components
            self._spectrum_flat = None
            self._spectrum_peak_rm = None

            # Modeled spectrum components
            self.modeled_spectrum_ = None
            self._ap_fit = None
            self._peak_fit = None
=======
    def get_group(self, inds, output_type='time'):
        """Get a new model object with the specified sub-selection of model fits.

        Parameters
        ----------
        inds : array_like of int or array_like of bool
            Indices to extract from the object.
        output_type : {'time', 'group'}, optional
            Type of model object to extract:
                'time' : SpectralTimeObject
                'group' : SpectralGroupObject

        Returns
        -------
        output : SpectralTimeModel or SpectralGroupModel
            The requested selection of results data loaded into a new model object.
        """

        # TEMP IMPORT
        from specparam.objs.time import SpectralTimeModel

        if output_type == 'time':

            # TEMP IMPORT
            from specparam.objs.time import SpectralTimeModel

            # Initialize a new model object, with same settings as current object
            output = SpectralTimeModel(**self.get_settings()._asdict(), verbose=self.verbose)
            output.add_meta_data(self.get_meta_data())

            if inds is not None:

                # Check and convert indices encoding to list of int
                inds = check_inds(inds)

                # Add data for specified power spectra, if available
                if self.has_data:
                    output.power_spectra = self.power_spectra[inds, :]

                # Add results for specified power spectra
                output.group_results = [self.group_results[ind] for ind in inds]
                output.time_results = get_results_by_ind(self.time_results, inds)

        if output_type == 'group':
            output = super().get_group(inds)

        return output


    def drop(self, inds):
        """Drop one or more model fit results from the object.

        Parameters
        ----------
        inds : int or array_like of int or array_like of bool
            Indices to drop model fit results for.

        Notes
        -----
        This method sets the model fits as null, and preserves the shape of the model fits.
        """

        super().drop(inds)
        for key in self.time_results.keys():
            self.time_results[key][inds] = np.nan


    def convert_results(self, peak_org):
        """Convert the model results to be organized across time windows.

        Parameters
        ----------
        peak_org : int or Bands
            How to organize peaks.
            If int, extracts the first n peaks.
            If Bands, extracts peaks based on band definitions.
        """

        self.time_results = group_to_dict(self.group_results, peak_org)


class BaseFit3D(BaseFit2DT):
    """Base object for managing fit procedures - 3D version."""

    def __init__(self, aperiodic_mode, periodic_mode, debug_mode=False, verbose=True):

        BaseFit2DT.__init__(self, aperiodic_mode, periodic_mode, debug_mode=False, verbose=True)

        self._reset_event_results()


    def __len__(self):
        """Redefine the length of the objects as the number of event results."""

        return len(self.event_group_results)


    def __getitem__(self, ind):
        """Allow for indexing into the object to select fit results for a specific event."""

        return get_results_by_row(self.event_time_results, ind)


    def _reset_event_results(self, length=0):
        """Set, or reset, event results to be empty."""

        self.event_group_results = [[]] * length
        self.event_time_results = {}


    @property
    def has_model(self):
        """Redefine has_model marker to reflect the event results."""

        return bool(self.event_group_results)


    @property
    def n_peaks_(self):
        """How many peaks were fit for each model, for each event."""

        return np.array([[res.peak_params.shape[0] for res in gres] \
            if self.has_model else None for gres in self.event_group_results])


    def fit(self, freqs=None, spectrograms=None, freq_range=None, peak_org=None,
            n_jobs=1, progress=None):
        """Fit a set of events.

        Parameters
        ----------
        freqs : 1d array, optional
            Frequency values for the power_spectra, in linear space.
        spectrograms : 3d array or list of 2d array
            Matrix of power values, in linear space.
            If a list of 2d arrays, each should be have the same shape of [n_freqs, n_time_windows].
            If a 3d array, should have shape [n_events, n_freqs, n_time_windows].
        freq_range : list of [float, float], optional
            Frequency range to fit the model to. If not provided, fits the entire given range.
        peak_org : int or Bands
            How to organize peaks.
            If int, extracts the first n peaks.
            If Bands, extracts peaks based on band definitions.
        n_jobs : int, optional, default: 1
            Number of jobs to run in parallel.
            1 is no parallelization. -1 uses all available cores.
        progress : {None, 'tqdm', 'tqdm.notebook'}, optional
            Which kind of progress bar to use. If None, no progress bar is used.

        Notes
        -----
        Data is optional, if data has already been added to the object.
        """

        if spectrograms is not None:
            self.add_data(freqs, spectrograms, freq_range)

        # If 'verbose', print out a marker of what is being run
        if self.verbose and not progress:
            print('Fitting model across {} events of {} windows.'.format(\
                len(self.spectrograms), self.n_time_windows))

        if n_jobs == 1:
            self._reset_event_results(len(self.spectrograms))
            for ind, spectrogram in _progress(enumerate(self.spectrograms), progress, len(self)):
                self.power_spectra = spectrogram.T
                super().fit(peak_org=False)
                self.event_group_results[ind] = self.group_results
                self._reset_group_results()
                self._reset_data_results(clear_spectra=True)

        else:
            fg = self.get_group(None, None, 'group')
            n_jobs = cpu_count() if n_jobs == -1 else n_jobs
            with Pool(processes=n_jobs) as pool:
                self.event_group_results = \
                    list(_progress(pool.imap(partial(_par_fit_event, model=fg), self.spectrograms),
                                   progress, len(self.spectrograms)))

        if peak_org is not False:
            self.convert_results(peak_org)


    def drop(self, drop_inds=None, window_inds=None):
        """Drop one or more model fit results from the object.

        Parameters
        ----------
        drop_inds : dict or int or array_like of int or array_like of bool
            Indices to drop model fit results for.
            If not dict, specifies the event indices, with time windows specified by `window_inds`.
            If dict, each key reflects an event index, with corresponding time windows to drop.
        window_inds : int or array_like of int or array_like of bool
            Indices of time windows to drop model fits for (applied across all events).
            Only used if `drop_inds` is not a dictionary.

        Notes
        -----
        This method sets the model fits as null, and preserves the shape of the model fits.
        """

        # TEMP IMPORT
        from specparam.objs.model import SpectralModel

        null_model = SpectralModel(**self.get_settings()._asdict()).get_results()

        drop_inds = drop_inds if isinstance(drop_inds, dict) else \
            dict(zip(check_inds(drop_inds), repeat(window_inds)))

        for eind, winds in drop_inds.items():

            winds = check_inds(winds)
            for wind in winds:
                self.event_group_results[eind][wind] = null_model
            for key in self.event_time_results:
                self.event_time_results[key][eind, winds] = np.nan


    def add_results(self, results, append=False):
        """Add results data into object.

        Parameters
        ----------
        results : list of FitResults or list of list of FitResults
            List of data objects containing results from fitting power spectrum models.
        append : bool, optional, default: False
            Whether to append results to event_group_results.
        """

        if append:
            self.event_group_results.append(results)
        else:
            self.event_group_results = results


    def get_results(self):
        """Return the results from across the set of events."""

        return self.event_time_results


    def get_params(self, name, col=None):
        """Return model fit parameters for specified feature(s).

        Parameters
        ----------
        name : {'aperiodic_params', 'peak_params', 'gaussian_params', 'error', 'r_squared'}
            Name of the data field to extract across the group.
        col : {'CF', 'PW', 'BW', 'offset', 'knee', 'exponent'} or int, optional
            Column name / index to extract from selected data, if requested.
            Only used for name of {'aperiodic_params', 'peak_params', 'gaussian_params'}.

        Returns
        -------
        out : list of ndarray
            Requested data.

        Raises
        ------
        NoModelError
            If there are no model fit results available.
        ValueError
            If the input for the `col` input is not understood.

        Notes
        -----
        When extracting peak information ('peak_params' or 'gaussian_params'), an additional
        column is appended to the returned array, indicating the index that the peak came from.
        """

        return [get_group_params(gres, name, col) for gres in self.event_group_results]


    def get_group(self, event_inds, window_inds, output_type='event'):
        """Get a new model object with the specified sub-selection of model fits.

        Parameters
        ----------
        event_inds, window_inds : array_like of int or array_like of bool or None
            Indices to extract from the object, for event and time windows.
            If None, selects all available indices.
        output_type : {'time', 'group'}, optional
            Type of model object to extract:
                'event' : SpectralTimeEventObject
                'time' : SpectralTimeObject
                'group' : SpectralGroupObject

        Returns
        -------
        output : SpectralTimeEventModel
            The requested selection of results data loaded into a new model object.
        """

        # TEMP IMPORT
        from specparam.objs.event import SpectralTimeEventModel
>>>>>>> 4d832f10

        # Check and convert indices encoding to list of int
        einds = check_inds(event_inds, self.n_events)
        winds = check_inds(window_inds, self.n_time_windows)

        if output_type == 'event':

            # Initialize a new model object, with same settings as current object
            output = SpectralTimeEventModel(**self.get_settings()._asdict(), verbose=self.verbose)
            output.add_meta_data(self.get_meta_data())

            if event_inds is not None or window_inds is not None:

                # Add data for specified power spectra, if available
                if self.has_data:
                    output.spectrograms = self.spectrograms[einds, :, :][:, :, winds]

                # Add results for specified power spectra - event group results
                temp = [self.event_group_results[ei][wi] for ei in einds for wi in winds]
                step = int(len(temp) / len(einds))
                output.event_group_results = \
                    [temp[ind:ind+step] for ind in range(0, len(temp), step)]

                # Add results for specified power spectra - event time results
                output.event_time_results = \
                    {key : self.event_time_results[key][event_inds][:, window_inds] \
                    for key in self.event_time_results}

        elif output_type in ['time', 'group']:

            if event_inds is not None or window_inds is not None:

                # Move specified results & data to `group_results` & `power_spectra` for export
                self.group_results = \
                    [self.event_group_results[ei][wi] for ei in einds for wi in winds]
                if self.has_data:
                    self.power_spectra = np.hstack(self.spectrograms[einds, :, :][:, :, winds]).T

            new_inds = range(0, len(self.group_results)) if self.group_results else None
            output = super().get_group(new_inds, output_type)

            self._reset_group_results()
            self._reset_data_results(clear_spectra=True)

        return output


<<<<<<< HEAD
class BaseFit2D(BaseFit):

    def __init__(self, aperiodic_mode, periodic_mode, debug_mode=False, verbose=True):

        BaseFit.__init__(self, aperiodic_mode, periodic_mode, debug_mode=False, verbose=True)

        self._reset_group_results()


    def __len__(self):
        """Define the length of the object as the number of model fit results available."""

        return len(self.group_results)


    def __iter__(self):
        """Allow for iterating across the object by stepping across model fit results."""

        for result in self.group_results:
            yield result

=======
    def convert_results(self, peak_org):
        """Convert the event results to be organized across events and time windows.

        Parameters
        ----------
        peak_org : int or Bands
            How to organize peaks.
            If int, extracts the first n peaks.
            If Bands, extracts peaks based on band definitions.
        """

        self.event_time_results = event_group_to_dict(self.event_group_results, peak_org)

###################################################################################################
## Helper functions for running fitting in parallel

def _par_fit_group(power_spectrum, group):
    """Helper function for running in parallel."""

    group._fit(power_spectrum=power_spectrum)

    return group._get_results()


def _par_fit_event(spectrogram, model):
    """Helper function for running in parallel."""

    model.power_spectra = spectrogram.T
    model.fit()

    return model.get_results()
>>>>>>> 4d832f10

    def __getitem__(self, index):
        """Allow for indexing into the object to select model fit results."""

<<<<<<< HEAD
        return self.group_results[index]


    def _reset_group_results(self, length=0):
        """Set, or reset, results to be empty.

        Parameters
        ----------
        length : int, optional, default: 0
            Length of list of empty lists to initialize. If 0, creates a single empty list.
        """

        self.group_results = [[]] * length


    @property
    def has_model(self):
        """Indicator for if the object contains model fits."""

        return True if self.group_results else False


    @property
    def n_peaks_(self):
        """How many peaks were fit for each model."""

        return [res.peak_params.shape[0] for res in self] if self.has_model else None


    @property
    def n_null_(self):
        """How many model fits are null."""

        return sum([1 for res in self.group_results if np.isnan(res.aperiodic_params[0])]) \
            if self.has_model else None


    @property
    def null_inds_(self):
        """The indices for model fits that are null."""

        return [ind for ind, res in enumerate(self.group_results) \
            if np.isnan(res.aperiodic_params[0])] \
            if self.has_model else None


    def add_results(self, results):
        """Add results data into object from a FitResults object.

        Parameters
        ----------
        results : list of FitResults
            List of data object containing the results from fitting a power spectrum models.
        """

        self.group_results = results


    def get_results(self):
        """Return the results run across a group of power spectra."""

        return self.group_results
=======
def _progress(iterable, progress, n_to_run):
    """Add a progress bar to an iterable to be processed.

    Parameters
    ----------
    iterable : list or iterable
        Iterable object to potentially apply progress tracking to.
    progress : {None, 'tqdm', 'tqdm.notebook'}
        Which kind of progress bar to use. If None, no progress bar is used.
    n_to_run : int
        Number of jobs to complete.

    Returns
    -------
    pbar : iterable or tqdm object
        Iterable object, with tqdm progress functionality, if requested.

    Raises
    ------
    ValueError
        If the input for `progress` is not understood.

    Notes
    -----
    The explicit `n_to_run` input is required as tqdm requires this in the parallel case.
    The `tqdm` object that is potentially returned acts the same as the underlying iterable,
    with the addition of printing out progress every time items are requested.
    """

    # Check progress specifier is okay
    tqdm_options = ['tqdm', 'tqdm.notebook']
    if progress is not None and progress not in tqdm_options:
        raise ValueError("Progress bar option not understood.")

    # Set the display text for the progress bar
    pbar_desc = 'Running group fits.'

    # Use a tqdm, progress bar, if requested
    if progress:

        # Try loading the tqdm module
        tqdm = safe_import(progress)

        if not tqdm:

            # If tqdm isn't available, proceed without a progress bar
            print(("A progress bar requiring the 'tqdm' module was requested, "
                   "but 'tqdm' is not installed. \nProceeding without using a progress bar."))
            pbar = iterable

        else:
>>>>>>> 4d832f10

            # If tqdm loaded, apply the progress bar to the iterable
            pbar = tqdm.tqdm(iterable, desc=pbar_desc, total=n_to_run, dynamic_ncols=True)

<<<<<<< HEAD
    def _get_results(self):
        """Create an alias to SpectralModel.get_results for the group object, for internal use."""

        return super().get_results()
=======
    # If progress is None, return the original iterable without a progress bar applied
    else:
        pbar = iterable

    return pbar
>>>>>>> 4d832f10
<|MERGE_RESOLUTION|>--- conflicted
+++ resolved
@@ -1,45 +1,31 @@
 """Define base fit objects."""
-<<<<<<< HEAD
-=======
 
 from itertools import repeat
 from functools import partial
 from multiprocessing import Pool, cpu_count
->>>>>>> 4d832f10
 
 import numpy as np
 
 from specparam.core.utils import unlog
 from specparam.core.funcs import infer_ap_func
-<<<<<<< HEAD
-from specparam.core.utils import check_array_dim
-from specparam.objs.modes import AP_MODES, PE_MODES
-from specparam.data import FitResults, ModelSettings
-from specparam.core.items import OBJ_DESC
-=======
 from specparam.core.errors import NoModelError
 from specparam.core.utils import check_inds, check_array_dim
+from specparam.objs.modes import AP_MODES, PE_MODES
 from specparam.data import FitResults, ModelSettings
 from specparam.data.conversions import group_to_dict, event_group_to_dict
 from specparam.data.utils import get_group_params, get_results_by_ind, get_results_by_row
 from specparam.core.items import OBJ_DESC
 from specparam.core.modutils import safe_import
->>>>>>> 4d832f10
 
 ###################################################################################################
 ###################################################################################################
 
 class BaseFit():
-<<<<<<< HEAD
-    """Define BaseFit object."""
-=======
     """Base object for managing fit procedures."""
->>>>>>> 4d832f10
     # pylint: disable=attribute-defined-outside-init, arguments-differ
 
     def __init__(self, aperiodic_mode, periodic_mode, debug_mode=False,
                  verbose=True, error_metric='MAE'):
-<<<<<<< HEAD
 
         # Set fit component modes
         if isinstance(aperiodic_mode, str):
@@ -55,17 +41,6 @@
         self.set_debug_mode(debug_mode)
         self.verbose = verbose
 
-=======
-
-        # Set fit component modes
-        self.aperiodic_mode = aperiodic_mode
-        self.periodic_mode = periodic_mode
-
-        # Set run modes
-        self.set_debug_mode(debug_mode)
-        self.verbose = verbose
-
->>>>>>> 4d832f10
         # Initialize results attributes
         self._reset_results(True)
 
@@ -95,10 +70,6 @@
         return self.peak_params_.shape[0] if self.has_model else None
 
 
-<<<<<<< HEAD
-    def fit(self):
-        raise NotImplementedError('This method needs to be overloaded with a fit procedure!')
-=======
     def fit(self, freqs=None, power_spectrum=None, freq_range=None):
         """Fit a power spectrum as a combination of periodic and aperiodic components.
 
@@ -125,7 +96,6 @@
         """
 
         return self._fit(freqs=freqs, power_spectrum=power_spectrum, freq_range=freq_range)
->>>>>>> 4d832f10
 
 
     def add_settings(self, settings):
@@ -176,17 +146,6 @@
 
     def get_results(self):
         """Return model fit parameters and goodness of fit metrics.
-<<<<<<< HEAD
-
-        Returns
-        -------
-        FitResults
-            Object containing the model fit results from the current object.
-        """
-
-        return FitResults(**{key.strip('_') : getattr(self, key) \
-            for key in OBJ_DESC['results']})
-=======
 
         Returns
         -------
@@ -474,7 +433,6 @@
 
     def get_results(self):
         """Return the results run across a group of power spectra."""
->>>>>>> 4d832f10
 
         return self.group_results
 
@@ -551,10 +509,6 @@
         self._reset_data_results(clear_spectrum=True, clear_results=True)
 
 
-<<<<<<< HEAD
-    def set_debug_mode(self, debug):
-        """Set debug mode, which controls if an error is raised if model fitting is unsuccessful.
-=======
     def get_params(self, name, col=None):
         """Return model fit parameters for specified feature(s).
 
@@ -688,7 +642,6 @@
     def fit(self, freqs=None, spectrogram=None, freq_range=None, peak_org=None,
             n_jobs=1, progress=None):
         """Fit a spectrogram.
->>>>>>> 4d832f10
 
         Parameters
         ----------
@@ -724,87 +677,6 @@
         return self.time_results
 
 
-<<<<<<< HEAD
-    def _check_loaded_settings(self, data):
-        """Check if settings added, and update the object as needed.
-
-        Parameters
-        ----------
-        data : dict
-            A dictionary of data that has been added to the object.
-        """
-
-        # If settings not loaded from file, clear from object, so that default
-        # settings, which are potentially wrong for loaded data, aren't kept
-        if not set(OBJ_DESC['settings']).issubset(set(data.keys())):
-
-            # Reset all public settings to None
-            for setting in OBJ_DESC['settings']:
-                setattr(self, setting, None)
-
-            # If aperiodic params available, infer whether knee fitting was used,
-            if not np.all(np.isnan(self.aperiodic_params_)):
-                self.aperiodic_mode = infer_ap_func(self.aperiodic_params_)
-
-        # Reset internal settings so that they are consistent with what was loaded
-        #   Note that this will set internal settings to None, if public settings unavailable
-        self._reset_internal_settings()
-
-
-    def _check_loaded_results(self, data):
-        """Check if results have been added and check data.
-
-        Parameters
-        ----------
-        data : dict
-            A dictionary of data that has been added to the object.
-        """
-
-        # If results loaded, check dimensions of peak parameters
-        #   This fixes an issue where they end up the wrong shape if they are empty (no peaks)
-        if set(OBJ_DESC['results']).issubset(set(data.keys())):
-            self.peak_params_ = check_array_dim(self.peak_params_)
-            self.gaussian_params_ = check_array_dim(self.gaussian_params_)
-
-
-    def _reset_internal_settings(self):
-        """"Can be overloaded if any resetting needed for internal settings."""
-
-
-    def _reset_results(self, clear_results=False):
-        """Set, or reset, results attributes to empty.
-
-        Parameters
-        ----------
-        clear_results : bool, optional, default: False
-            Whether to clear model results attributes.
-        """
-
-        if clear_results:
-
-            # Aperiodic parameers
-            self.aperiodic_params_ = np.nan
-
-            # Periodic parameters
-            self.gaussian_params_ = np.nan
-            self.peak_params_ = np.nan
-
-            # Note - for ap / pe params, move to something like `xx_params` and `_xx_params`
-
-            # Goodness of fit measures
-            self.r_squared_ = np.nan
-            self.error_ = np.nan
-            # Note: move to `self.gof` or similar
-
-            # Data components
-            self._spectrum_flat = None
-            self._spectrum_peak_rm = None
-
-            # Modeled spectrum components
-            self.modeled_spectrum_ = None
-            self._ap_fit = None
-            self._peak_fit = None
-=======
     def get_group(self, inds, output_type='time'):
         """Get a new model object with the specified sub-selection of model fits.
 
@@ -1100,7 +972,6 @@
 
         # TEMP IMPORT
         from specparam.objs.event import SpectralTimeEventModel
->>>>>>> 4d832f10
 
         # Check and convert indices encoding to list of int
         einds = check_inds(event_inds, self.n_events)
@@ -1148,29 +1019,6 @@
         return output
 
 
-<<<<<<< HEAD
-class BaseFit2D(BaseFit):
-
-    def __init__(self, aperiodic_mode, periodic_mode, debug_mode=False, verbose=True):
-
-        BaseFit.__init__(self, aperiodic_mode, periodic_mode, debug_mode=False, verbose=True)
-
-        self._reset_group_results()
-
-
-    def __len__(self):
-        """Define the length of the object as the number of model fit results available."""
-
-        return len(self.group_results)
-
-
-    def __iter__(self):
-        """Allow for iterating across the object by stepping across model fit results."""
-
-        for result in self.group_results:
-            yield result
-
-=======
     def convert_results(self, peak_org):
         """Convert the event results to be organized across events and time windows.
 
@@ -1202,75 +1050,8 @@
     model.fit()
 
     return model.get_results()
->>>>>>> 4d832f10
-
-    def __getitem__(self, index):
-        """Allow for indexing into the object to select model fit results."""
-
-<<<<<<< HEAD
-        return self.group_results[index]
-
-
-    def _reset_group_results(self, length=0):
-        """Set, or reset, results to be empty.
-
-        Parameters
-        ----------
-        length : int, optional, default: 0
-            Length of list of empty lists to initialize. If 0, creates a single empty list.
-        """
-
-        self.group_results = [[]] * length
-
-
-    @property
-    def has_model(self):
-        """Indicator for if the object contains model fits."""
-
-        return True if self.group_results else False
-
-
-    @property
-    def n_peaks_(self):
-        """How many peaks were fit for each model."""
-
-        return [res.peak_params.shape[0] for res in self] if self.has_model else None
-
-
-    @property
-    def n_null_(self):
-        """How many model fits are null."""
-
-        return sum([1 for res in self.group_results if np.isnan(res.aperiodic_params[0])]) \
-            if self.has_model else None
-
-
-    @property
-    def null_inds_(self):
-        """The indices for model fits that are null."""
-
-        return [ind for ind, res in enumerate(self.group_results) \
-            if np.isnan(res.aperiodic_params[0])] \
-            if self.has_model else None
-
-
-    def add_results(self, results):
-        """Add results data into object from a FitResults object.
-
-        Parameters
-        ----------
-        results : list of FitResults
-            List of data object containing the results from fitting a power spectrum models.
-        """
-
-        self.group_results = results
-
-
-    def get_results(self):
-        """Return the results run across a group of power spectra."""
-
-        return self.group_results
-=======
+
+
 def _progress(iterable, progress, n_to_run):
     """Add a progress bar to an iterable to be processed.
 
@@ -1322,20 +1103,12 @@
             pbar = iterable
 
         else:
->>>>>>> 4d832f10
 
             # If tqdm loaded, apply the progress bar to the iterable
             pbar = tqdm.tqdm(iterable, desc=pbar_desc, total=n_to_run, dynamic_ncols=True)
 
-<<<<<<< HEAD
-    def _get_results(self):
-        """Create an alias to SpectralModel.get_results for the group object, for internal use."""
-
-        return super().get_results()
-=======
     # If progress is None, return the original iterable without a progress bar applied
     else:
         pbar = iterable
 
-    return pbar
->>>>>>> 4d832f10
+    return pbar