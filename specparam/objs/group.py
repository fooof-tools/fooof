"""Group model object and associated code for fitting the model to 2D groups of power spectra.

Notes
-----
Methods without defined docstrings import docs at runtime, from aliased external functions.
"""

from functools import partial
from multiprocessing import Pool, cpu_count

import numpy as np

from specparam.objs import SpectralModel
from specparam.plts.group import plot_group
from specparam.core.items import OBJ_DESC
from specparam.core.utils import check_inds
from specparam.core.errors import NoModelError
from specparam.core.reports import save_group_report
from specparam.core.strings import gen_group_results_str
from specparam.core.io import save_group, load_jsonlines
from specparam.core.modutils import (copy_doc_func_to_method, safe_import,
                                     docs_get_section, replace_docstring_sections)
from specparam.data.conversions import group_to_dataframe
from specparam.data.utils import get_group_params

###################################################################################################
###################################################################################################

@replace_docstring_sections([docs_get_section(SpectralModel.__doc__, 'Parameters'),
                             docs_get_section(SpectralModel.__doc__, 'Notes')])
class SpectralGroupModel(SpectralModel):
    """Model a group of power spectra as a combination of aperiodic and periodic components.

    WARNING: frequency and power values inputs must be in linear space.

    Passing in logged frequencies and/or power spectra is not detected,
    and will silently produce incorrect results.

    Parameters
    ----------
    %copied in from SpectralModel object

    Attributes
    ----------
    freqs : 1d array
        Frequency values for the power spectra.
    power_spectra : 2d array
        Power values for the group of power spectra, as [n_power_spectra, n_freqs].
        Power values are stored internally in log10 scale.
    freq_range : list of [float, float]
        Frequency range of the power spectra, as [lowest_freq, highest_freq].
    freq_res : float
        Frequency resolution of the power spectra.
    group_results : list of FitResults
        Results of the model fit for each power spectrum.
    has_data : bool
        Whether data is loaded to the object.
    has_model : bool
        Whether model results are available in the object.
    n_peaks_ : int
        The number of peaks fit in the model.
    n_null_ : int
        The number of models that failed to fit and/or that are marked as null.
    null_inds_ : list of int
        The indices of any models that are null.

    Notes
    -----
    %copied in from SpectralModel object
    - The group object inherits from the model object. As such it also has data
      attributes (`power_spectrum` & `modeled_spectrum_`), and parameter attributes
      (`aperiodic_params_`, `peak_params_`, `gaussian_params_`, `r_squared_`, `error_`)
      which are defined in the context of individual model fits. These attributes are
      used during the fitting process, but in the group context do not store results
      post-fitting. Rather, all model fit results are collected and stored into the
      `group_results` attribute. To access individual parameters of the fit, use
      the `get_params` method.
    """
    # pylint: disable=attribute-defined-outside-init, arguments-differ

    def __init__(self, *args, **kwargs):
        """Initialize object with desired settings."""

        SpectralModel.__init__(self, *args, **kwargs)

        self.power_spectra = None

        self._reset_group_results()


    def __len__(self):
        """Define the length of the object as the number of model fit results available."""

        return len(self.group_results)


    def __getitem__(self, index):
        """Allow for indexing into the object to select model fit results."""

        return self.group_results[index]


    def __iter__(self):
        """Allow for iterating across the object by stepping across model fit results."""

        for ind in range(len(self)):
            yield self[ind]


    @property
    def has_data(self):
        """Indicator for if the object contains data."""

        return True if np.any(self.power_spectra) else False


    @property
    def has_model(self):
        """Indicator for if the object contains model fits."""

        return True if self.group_results else False


    @property
    def n_peaks_(self):
        """How many peaks were fit for each model."""

        return [res.peak_params.shape[0] for res in self] if self.has_model else None


    @property
    def n_null_(self):
        """How many model fits are null."""

        return sum([1 for res in self.group_results if np.isnan(res.aperiodic_params[0])]) \
            if self.has_model else None


    @property
    def null_inds_(self):
        """The indices for model fits that are null."""

        return [ind for ind, res in enumerate(self.group_results) \
            if np.isnan(res.aperiodic_params[0])] \
            if self.has_model else None


    def _reset_data_results(self, clear_freqs=False, clear_spectrum=False,
                            clear_results=False, clear_spectra=False):
        """Set, or reset, data & results attributes to empty.

        Parameters
        ----------
        clear_freqs : bool, optional, default: False
            Whether to clear frequency attributes.
        clear_spectrum : bool, optional, default: False
            Whether to clear power spectrum attribute.
        clear_results : bool, optional, default: False
            Whether to clear model results attributes.
        clear_spectra : bool, optional, default: False
            Whether to clear power spectra attribute.
        """

        super()._reset_data_results(clear_freqs, clear_spectrum, clear_results)
        if clear_spectra:
            self.power_spectra = None


    def _reset_group_results(self, length=0):
        """Set, or reset, results to be empty.

        Parameters
        ----------
        length : int, optional, default: 0
            Length of list of empty lists to initialize. If 0, creates a single empty list.
        """

        self.group_results = [[]] * length


    def add_data(self, freqs, power_spectra, freq_range=None):
        """Add data (frequencies and power spectrum values) to the current object.

        Parameters
        ----------
        freqs : 1d array
            Frequency values for the power spectra, in linear space.
        power_spectra : 2d array, shape=[n_power_spectra, n_freqs]
            Matrix of power values, in linear space.
        freq_range : list of [float, float], optional
            Frequency range to restrict power spectra to. If not provided, keeps the entire range.

        Notes
        -----
        If called on an object with existing data and/or results
        these will be cleared by this method call.
        """

        # If any data is already present, then clear data & results
        #   This is to ensure object consistency of all data & results
        if np.any(self.freqs):
            self._reset_data_results(True, True, True, True)
            self._reset_group_results()

        self.freqs, self.power_spectra, self.freq_range, self.freq_res = \
            self._prepare_data(freqs, power_spectra, freq_range, 2)


    def report(self, freqs=None, power_spectra=None, freq_range=None, n_jobs=1, progress=None):
        """Fit a group of power spectra and display a report, with a plot and printed results.

        Parameters
        ----------
        freqs : 1d array, optional
            Frequency values for the power_spectra, in linear space.
        power_spectra : 2d array, shape: [n_power_spectra, n_freqs], optional
            Matrix of power spectrum values, in linear space.
        freq_range : list of [float, float], optional
            Frequency range to fit the model to. If not provided, fits the entire given range.
        n_jobs : int, optional, default: 1
            Number of jobs to run in parallel.
            1 is no parallelization. -1 uses all available cores.
        progress : {None, 'tqdm', 'tqdm.notebook'}, optional
            Which kind of progress bar to use. If None, no progress bar is used.

        Notes
        -----
        Data is optional, if data has already been added to the object.
        """

        self.fit(freqs, power_spectra, freq_range, n_jobs=n_jobs, progress=progress)
        self.plot()
        self.print_results(False)


    def fit(self, freqs=None, power_spectra=None, freq_range=None, n_jobs=1, progress=None):
        """Fit a group of power spectra.

        Parameters
        ----------
        freqs : 1d array, optional
            Frequency values for the power_spectra, in linear space.
        power_spectra : 2d array, shape: [n_power_spectra, n_freqs], optional
            Matrix of power spectrum values, in linear space.
        freq_range : list of [float, float], optional
            Frequency range to fit the model to. If not provided, fits the entire given range.
        n_jobs : int, optional, default: 1
            Number of jobs to run in parallel.
            1 is no parallelization. -1 uses all available cores.
        progress : {None, 'tqdm', 'tqdm.notebook'}, optional
            Which kind of progress bar to use. If None, no progress bar is used.

        Notes
        -----
        Data is optional, if data has already been added to the object.
        """

        # If freqs & power spectra provided together, add data to object
        if freqs is not None and power_spectra is not None:
            self.add_data(freqs, power_spectra, freq_range)

        # If 'verbose', print out a marker of what is being run
        if self.verbose and not progress:
            print('Fitting model across {} power spectra.'.format(len(self.power_spectra)))

        # Run linearly
        if n_jobs == 1:
            self._reset_group_results(len(self.power_spectra))
            for ind, power_spectrum in \
                _progress(enumerate(self.power_spectra), progress, len(self)):
                self._fit(power_spectrum=power_spectrum)
                self.group_results[ind] = self._get_results()

        # Run in parallel
        else:
            self._reset_group_results()
            n_jobs = cpu_count() if n_jobs == -1 else n_jobs
            with Pool(processes=n_jobs) as pool:
                self.group_results = list(_progress(pool.imap(partial(_par_fit, group=self),
                                                              self.power_spectra),
                                                    progress, len(self.power_spectra)))

        # Clear the individual power spectrum and fit results of the current fit
        self._reset_data_results(clear_spectrum=True, clear_results=True)


    def drop(self, inds):
        """Drop one or more model fit results from the object.

        Parameters
        ----------
        inds : int or array_like of int or array_like of bool
            Indices to drop model fit results for.

        Notes
        -----
        This method sets the model fits as null, and preserves the shape of the model fits.
        """

        null_model = SpectralModel(*self.get_settings()).get_results()
        for ind in check_inds(inds):
            self.group_results[ind] = null_model


    def get_results(self):
        """Return the results run across a group of power spectra."""

        return self.group_results


    def get_params(self, name, col=None):
        """Return model fit parameters for specified feature(s).

        Parameters
        ----------
        name : {'aperiodic_params', 'peak_params', 'gaussian_params', 'error', 'r_squared'}
            Name of the data field to extract across the group.
        col : {'CF', 'PW', 'BW', 'offset', 'knee', 'exponent'} or int, optional
            Column name / index to extract from selected data, if requested.
            Only used for name of {'aperiodic_params', 'peak_params', 'gaussian_params'}.

        Returns
        -------
        out : ndarray
            Requested data.

        Raises
        ------
        NoModelError
            If there are no model fit results available.
        ValueError
            If the input for the `col` input is not understood.

        Notes
        -----
        When extracting peak information ('peak_params' or 'gaussian_params'), an additional
        column is appended to the returned array, indicating the index that the peak came from.
        """

        if not self.has_model:
            raise NoModelError("No model fit results are available, can not proceed.")

        return get_group_params(self.group_results, name, col)


    @copy_doc_func_to_method(plot_group)
    def plot(self, save_fig=False, file_name=None, file_path=None, **plot_kwargs):

        plot_group(self, save_fig=save_fig, file_name=file_name, file_path=file_path, **plot_kwargs)


    @copy_doc_func_to_method(save_group_report)
    def save_report(self, file_name, file_path=None, add_settings=True):

        save_group_report(self, file_name, file_path, add_settings)


    @copy_doc_func_to_method(save_group)
    def save(self, file_name, file_path=None, append=False,
             save_results=False, save_settings=False, save_data=False):

        save_group(self, file_name, file_path, append, save_results, save_settings, save_data)


    def load(self, file_name, file_path=None):
        """Load group data from file.

        Parameters
        ----------
        file_name : str
            File to load data from.
        file_path : Path or str, optional
            Path to directory to load from. If None, loads from current directory.
        """

        # Clear results so as not to have possible prior results interfere
        self._reset_group_results()

        power_spectra = []
        for ind, data in enumerate(load_jsonlines(file_name, file_path)):

            self._add_from_dict(data)

            # If settings are loaded, check and update based on the first line
            if ind == 0:
                self._check_loaded_settings(data)

            # If power spectra data is part of loaded data, collect to add to object
            if 'power_spectrum' in data.keys():
                power_spectra.append(data['power_spectrum'])

            # If results part of current data added, check and update object results
            if set(OBJ_DESC['results']).issubset(set(data.keys())):
                self._check_loaded_results(data)
                self.group_results.append(self._get_results())

        # Reconstruct frequency vector, if information is available to do so
        if self.freq_range:
            self._regenerate_freqs()

        # Add power spectra data, if they were loaded
        if power_spectra:
            self.power_spectra = np.array(power_spectra)

        # Reset peripheral data from last loaded result, keeping freqs info
        self._reset_data_results(clear_spectrum=True, clear_results=True)


    def get_model(self, ind, regenerate=True):
        """Get a model fit object for a specified index.

        Parameters
        ----------
        ind : int
            The index of the model from `group_results` to access.
        regenerate : bool, optional, default: False
            Whether to regenerate the model fits for the requested model.

        Returns
        -------
        model : SpectralModel
            The FitResults data loaded into a model object.
        """

        # Initialize model object, with same settings, metadata, & check mode as current object
        model = SpectralModel(*self.get_settings(), verbose=self.verbose)
<<<<<<< HEAD
        model.add_meta_data(self.get_meta_data())
        model.set_check_data_mode(self._check_data)
=======
        model.set_run_modes(*self.get_run_modes())
>>>>>>> 7f2bca43

        # Add data for specified single power spectrum, if available
        if self.has_data:
            model.power_spectrum = self.power_spectra[ind]

        # Add results for specified power spectrum, regenerating full fit if requested
        model.add_results(self.group_results[ind])
        if regenerate:
            model._regenerate_model()

        return model


    def get_group(self, inds):
        """Get a Group model object with the specified sub-selection of model fits.

        Parameters
        ----------
        inds : array_like of int or array_like of bool
            Indices to extract from the object.

        Returns
        -------
        group : SpectralGroupModel
            The requested selection of results data loaded into a new group model object.
        """

        # Initialize a new model object, with same settings as current object
        group = SpectralGroupModel(*self.get_settings(), verbose=self.verbose)
<<<<<<< HEAD
        group.add_meta_data(self.get_meta_data())
=======
        group.set_run_modes(*self.get_run_modes())
>>>>>>> 7f2bca43

        if inds is not None:

            # Check and convert indices encoding to list of int
            inds = check_inds(inds)

            # Add data for specified power spectra, if available
            if self.has_data:
                group.power_spectra = self.power_spectra[inds, :]

            # Add results for specified power spectra
            group.group_results = [self.group_results[ind] for ind in inds]

        return group


    def print_results(self, concise=False):
        """Print out the group results.

        Parameters
        ----------
        concise : bool, optional, default: False
            Whether to print the report in a concise mode, or not.
        """

        print(gen_group_results_str(self, concise))


    def save_model_report(self, index, file_name, file_path=None,
                          add_settings=True, **plot_kwargs):
        """"Save out an individual model report for a specified model fit.

        Parameters
        ----------
        index : int
            Index of the model fit to save out.
        file_name : str
            Name to give the saved out file.
        file_path : Path or str, optional
            Path to directory to save to. If None, saves to current directory.
        add_settings : bool, optional, default: True
            Whether to add a print out of the model settings to the end of the report.
        plot_kwargs : keyword arguments
            Keyword arguments to pass into the plot method.
        """

        self.get_model(ind=index, regenerate=True).save_report(\
            file_name, file_path, add_settings, **plot_kwargs)


    def to_df(self, peak_org):
        """Convert and extract the model results as a pandas object.

        Parameters
        ----------
        peak_org : int or Bands
            How to organize peaks.
            If int, extracts the first n peaks.
            If Bands, extracts peaks based on band definitions.

        Returns
        -------
        pd.DataFrame
            Model results organized into a pandas object.
        """

        return group_to_dataframe(self.get_results(), peak_org)


    def _fit(self, *args, **kwargs):
        """Create an alias to SpectralModel.fit for the group object, for internal use."""

        super().fit(*args, **kwargs)


    def _get_results(self):
        """Create an alias to SpectralModel.get_results for the group object, for internal use."""

        return super().get_results()

    def _check_width_limits(self):
        """Check and warn about bandwidth limits / frequency resolution interaction."""

        # Only check & warn on first power spectrum
        #   This is to avoid spamming standard output for every spectrum in the group
        if self.power_spectra[0, 0] == self.power_spectrum[0]:
            super()._check_width_limits()

###################################################################################################
###################################################################################################

def _par_fit(power_spectrum, group):
    """Helper function for running in parallel."""

    group._fit(power_spectrum=power_spectrum)

    return group._get_results()


def _progress(iterable, progress, n_to_run):
    """Add a progress bar to an iterable to be processed.

    Parameters
    ----------
    iterable : list or iterable
        Iterable object to potentially apply progress tracking to.
    progress : {None, 'tqdm', 'tqdm.notebook'}
        Which kind of progress bar to use. If None, no progress bar is used.
    n_to_run : int
        Number of jobs to complete.

    Returns
    -------
    pbar : iterable or tqdm object
        Iterable object, with tqdm progress functionality, if requested.

    Raises
    ------
    ValueError
        If the input for `progress` is not understood.

    Notes
    -----
    The explicit `n_to_run` input is required as tqdm requires this in the parallel case.
    The `tqdm` object that is potentially returned acts the same as the underlying iterable,
    with the addition of printing out progress every time items are requested.
    """

    # Check progress specifier is okay
    tqdm_options = ['tqdm', 'tqdm.notebook']
    if progress is not None and progress not in tqdm_options:
        raise ValueError("Progress bar option not understood.")

    # Set the display text for the progress bar
    pbar_desc = 'Running group fits.'

    # Use a tqdm, progress bar, if requested
    if progress:

        # Try loading the tqdm module
        tqdm = safe_import(progress)

        if not tqdm:

            # If tqdm isn't available, proceed without a progress bar
            print(("A progress bar requiring the 'tqdm' module was requested, "
                   "but 'tqdm' is not installed. \nProceeding without using a progress bar."))
            pbar = iterable

        else:

            # If tqdm loaded, apply the progress bar to the iterable
            pbar = tqdm.tqdm(iterable, desc=pbar_desc, total=n_to_run, dynamic_ncols=True)

    # If progress is None, return the original iterable without a progress bar applied
    else:
        pbar = iterable

    return pbar<|MERGE_RESOLUTION|>--- conflicted
+++ resolved
@@ -424,12 +424,8 @@
 
         # Initialize model object, with same settings, metadata, & check mode as current object
         model = SpectralModel(*self.get_settings(), verbose=self.verbose)
-<<<<<<< HEAD
         model.add_meta_data(self.get_meta_data())
-        model.set_check_data_mode(self._check_data)
-=======
         model.set_run_modes(*self.get_run_modes())
->>>>>>> 7f2bca43
 
         # Add data for specified single power spectrum, if available
         if self.has_data:
@@ -459,11 +455,8 @@
 
         # Initialize a new model object, with same settings as current object
         group = SpectralGroupModel(*self.get_settings(), verbose=self.verbose)
-<<<<<<< HEAD
         group.add_meta_data(self.get_meta_data())
-=======
         group.set_run_modes(*self.get_run_modes())
->>>>>>> 7f2bca43
 
         if inds is not None:
 
