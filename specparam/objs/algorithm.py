--- conflicted
+++ resolved
@@ -8,11 +8,8 @@
 
 from specparam.core.utils import groupby
 from specparam.core.strings import gen_width_warning_str
-<<<<<<< HEAD
-=======
 from specparam.core.funcs import gaussian_function, get_ap_func
 from specparam.core.jacobians import jacobian_gauss
->>>>>>> 2d074bbf
 from specparam.core.errors import NoDataError, FitError
 from specparam.utils.params import compute_gauss_std
 
@@ -303,17 +300,11 @@
         try:
             with warnings.catch_warnings():
                 warnings.simplefilter("ignore")
-<<<<<<< HEAD
                 aperiodic_params, _ = curve_fit(self.aperiodic_mode.func,
-                                                freqs, power_spectrum, p0=ap_guess,
-                                                maxfev=self._maxfev, bounds=ap_bounds)
-=======
-                aperiodic_params, _ = curve_fit(get_ap_func(self.aperiodic_mode),
                                                 freqs, power_spectrum, p0=guess,
                                                 maxfev=self._maxfev, bounds=ap_bounds,
                                                 ftol=self._tol, xtol=self._tol, gtol=self._tol,
                                                 check_finite=False)
->>>>>>> 2d074bbf
         except RuntimeError as excp:
             error_msg = ("Model fitting failed due to not finding parameters in "
                          "the simple aperiodic component fit.")
@@ -533,18 +524,16 @@
 
         # Fit the peaks
         try:
-<<<<<<< HEAD
             gaussian_params, _ = curve_fit(self.periodic_mode.func,
                                            self.freqs, self._spectrum_flat,
                                            p0=guess, maxfev=self._maxfev,
                                            #bounds=gaus_param_bounds  ##TEMP
+                                           bounds=gaus_param_bounds,
+                                           ftol=self._tol, xtol=self._tol, gtol=self._tol,
+                                           check_finite=False,
+                                           #jac=jacobian_gauss ## TEMP
                                            )
-=======
-            gaussian_params, _ = curve_fit(gaussian_function, self.freqs, self._spectrum_flat,
-                                           p0=guess, maxfev=self._maxfev, bounds=gaus_param_bounds,
-                                           ftol=self._tol, xtol=self._tol, gtol=self._tol,
-                                           check_finite=False, jac=jacobian_gauss)
->>>>>>> 2d074bbf
+
         except RuntimeError as excp:
             error_msg = ("Model fitting failed due to not finding "
                          "parameters in the peak component fit.")
