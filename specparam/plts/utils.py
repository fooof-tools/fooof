--- conflicted
+++ resolved
@@ -12,12 +12,7 @@
 
 import numpy as np
 
-<<<<<<< HEAD
 from specparam.io.utils import fname, fpath
-from specparam.core.modutils import safe_import
-=======
-from specparam.core.io import fname, fpath
->>>>>>> b6188b2d
 from specparam.core.utils import resolve_aliases
 from specparam.modutils.dependencies import safe_import
 from specparam.plts.settings import PLT_ALPHA_LEVELS, PLT_ALIASES
