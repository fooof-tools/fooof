# """Test functions for specparam.objs.utils."""

<<<<<<< HEAD
# from pytest import raises

# import numpy as np

# from specparam import SpectralGroupModel
# from specparam.objs.utils import compare_model_objs
# from specparam.sim import sim_group_power_spectra
# from specparam.core.errors import NoModelError, IncompatibleSettingsError

# from specparam.tests.tutils import default_group_params

# from specparam.objs.utils import *

# ###################################################################################################
# ###################################################################################################

# def test_compare_model_objs(tfm, tfg):

#     for f_obj in [tfm, tfg]:

#         f_obj2 = f_obj.copy()

#         assert compare_model_objs([f_obj, f_obj2], 'settings')
#         f_obj2.peak_width_limits = [2, 4]
#         f_obj2._reset_internal_settings()
#         assert not compare_model_objs([f_obj, f_obj2], 'settings')
=======
from pytest import raises

import numpy as np

from specparam import SpectralGroupModel
from specparam.objs.utils import compare_model_objs
from specparam.sim import sim_group_power_spectra
from specparam.modutils.errors import NoModelError, IncompatibleSettingsError

from specparam.tests.tdata import default_group_params

from specparam.objs.utils import *

###################################################################################################
###################################################################################################

def test_compare_model_objs(tfm, tfg):

    for f_obj in [tfm, tfg]:

        f_obj2 = f_obj.copy()

        assert compare_model_objs([f_obj, f_obj2], 'settings')
        f_obj2.peak_width_limits = [2, 4]
        f_obj2._reset_internal_settings()
        assert not compare_model_objs([f_obj, f_obj2], 'settings')
>>>>>>> 7db02b17

#         assert compare_model_objs([f_obj, f_obj2], 'meta_data')
#         f_obj2.freq_range = [5, 25]
#         assert not compare_model_objs([f_obj, f_obj2], 'meta_data')

# def test_average_group(tfg, tbands):

#     nfm = average_group(tfg, tbands)
#     assert nfm

#     # Test bad average method error
#     with raises(ValueError):
#         average_group(tfg, tbands, avg_method='BAD')

#     # Test no data available error
#     ntfg = SpectralGroupModel()
#     with raises(NoModelError):
#         average_group(ntfg, tbands)

# def test_average_reconstructions(tfg):

#     freqs, avg_model = average_reconstructions(tfg)
#     assert isinstance(freqs, np.ndarray)
#     assert isinstance(avg_model, np.ndarray)
#     assert freqs.shape == avg_model.shape

# def test_combine_model_objs(tfm, tfg):

#     tfm2 = tfm.copy()
#     tfm3 = tfm.copy()
#     tfg2 = tfg.copy()
#     tfg3 = tfg.copy()

#     # Check combining 2 model objects
#     nfg1 = combine_model_objs([tfm, tfm2])
#     assert nfg1
#     assert len(nfg1) == 2
#     assert compare_model_objs([nfg1, tfm], 'settings')
#     assert nfg1.group_results[0] == tfm.get_results()
#     assert nfg1.group_results[-1] == tfm2.get_results()

#     # Check combining 3 model objects
#     nfg2 = combine_model_objs([tfm, tfm2, tfm3])
#     assert nfg2
#     assert len(nfg2) == 3
#     assert compare_model_objs([nfg2, tfm], 'settings')
#     assert nfg2.group_results[0] == tfm.get_results()
#     assert nfg2.group_results[-1] == tfm3.get_results()

#     # Check combining 2 group objects
#     nfg3 = combine_model_objs([tfg, tfg2])
#     assert nfg3
#     assert len(nfg3) == len(tfg) + len(tfg2)
#     assert compare_model_objs([nfg3, tfg, tfg2], 'settings')
#     assert nfg3.group_results[0] == tfg.group_results[0]
#     assert nfg3.group_results[-1] == tfg2.group_results[-1]

#     # Check combining 3 group objects
#     nfg4 = combine_model_objs([tfg, tfg2, tfg3])
#     assert nfg4
#     assert len(nfg4) == len(tfg) + len(tfg2) + len(tfg3)
#     assert compare_model_objs([nfg4, tfg, tfg2, tfg3], 'settings')
#     assert nfg4.group_results[0] == tfg.group_results[0]
#     assert nfg4.group_results[-1] == tfg3.group_results[-1]

#     # Check combining a mixture of model & group objects
#     nfg5 = combine_model_objs([tfg, tfm, tfg2, tfm2])
#     assert nfg5
#     assert len(nfg5) == len(tfg) + 1 + len(tfg2) + 1
#     assert compare_model_objs([nfg5, tfg, tfm, tfg2, tfm2], 'settings')
#     assert nfg5.group_results[0] == tfg.group_results[0]
#     assert nfg5.group_results[-1] == tfm2.get_results()

#     # Check combining objects with no data
#     tfm2._reset_data_results(False, True, True)
#     tfg2._reset_data_results(False, True, True, True)
#     nfg6 = combine_model_objs([tfm2, tfg2])
#     assert len(nfg6) == 1 + len(tfg2)
#     assert nfg6.power_spectra is None

# def test_combine_errors(tfm, tfg):

#     # Incompatible settings
#     for f_obj in [tfm, tfg]:
#         f_obj2 = f_obj.copy()
#         f_obj2.peak_width_limits = [2, 4]
#         f_obj2._reset_internal_settings()

#         with raises(IncompatibleSettingsError):
#             combine_model_objs([f_obj, f_obj2])

#     # Incompatible data information
#     for f_obj in [tfm, tfg]:
#         f_obj2 = f_obj.copy()
#         f_obj2.freq_range = [5, 30]

#         with raises(IncompatibleSettingsError):
#             combine_model_objs([f_obj, f_obj2])

# def test_fit_models_3d(tfg):

#     n_groups = 2
#     n_spectra = 3
#     xs, ys = sim_group_power_spectra(n_spectra, *default_group_params())
#     ys = np.stack([ys] * n_groups, axis=0)
#     spectra_shape = np.shape(ys)

#     tfg = SpectralGroupModel()
#     fgs = fit_models_3d(tfg, xs, ys)

#     assert len(fgs) == n_groups == spectra_shape[0]
#     for fg in fgs:
#         assert fg
#         assert len(fg) == n_spectra
#         assert fg.power_spectra.shape == spectra_shape[1:]<|MERGE_RESOLUTION|>--- conflicted
+++ resolved
@@ -1,6 +1,5 @@
 # """Test functions for specparam.objs.utils."""
 
-<<<<<<< HEAD
 # from pytest import raises
 
 # import numpy as np
@@ -8,9 +7,9 @@
 # from specparam import SpectralGroupModel
 # from specparam.objs.utils import compare_model_objs
 # from specparam.sim import sim_group_power_spectra
-# from specparam.core.errors import NoModelError, IncompatibleSettingsError
+# from specparam.modutils.errors import NoModelError, IncompatibleSettingsError
 
-# from specparam.tests.tutils import default_group_params
+# from specparam.tests.tdata import default_group_params
 
 # from specparam.objs.utils import *
 
@@ -27,34 +26,6 @@
 #         f_obj2.peak_width_limits = [2, 4]
 #         f_obj2._reset_internal_settings()
 #         assert not compare_model_objs([f_obj, f_obj2], 'settings')
-=======
-from pytest import raises
-
-import numpy as np
-
-from specparam import SpectralGroupModel
-from specparam.objs.utils import compare_model_objs
-from specparam.sim import sim_group_power_spectra
-from specparam.modutils.errors import NoModelError, IncompatibleSettingsError
-
-from specparam.tests.tdata import default_group_params
-
-from specparam.objs.utils import *
-
-###################################################################################################
-###################################################################################################
-
-def test_compare_model_objs(tfm, tfg):
-
-    for f_obj in [tfm, tfg]:
-
-        f_obj2 = f_obj.copy()
-
-        assert compare_model_objs([f_obj, f_obj2], 'settings')
-        f_obj2.peak_width_limits = [2, 4]
-        f_obj2._reset_internal_settings()
-        assert not compare_model_objs([f_obj, f_obj2], 'settings')
->>>>>>> 7db02b17
 
 #         assert compare_model_objs([f_obj, f_obj2], 'meta_data')
 #         f_obj2.freq_range = [5, 25]
