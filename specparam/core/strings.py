"""Formatted strings for printing out model and fit related information."""

import numpy as np

from specparam.core.errors import NoModelError
from specparam.data.utils import get_periodic_labels
from specparam.utils.data import compute_arr_desc, compute_presence
from specparam.version import __version__ as MODULE_VERSION

###################################################################################################
###################################################################################################

## Settings & Globals
# Centering Value - Long & Short options
#   Note: Long CV of 98 is so that the max line length plays nice with notebook rendering
LCV = 98
SCV = 70

###################################################################################################
###################################################################################################

def gen_width_warning_str(freq_res, bwl):
    """Generate a string representation of the warning about peak width limits.

    Parameters
    ----------
    freq_res : float
        Frequency resolution.
    bwl : float
        Lower bound peak width limit.

    Returns
    -------
    output : str
        Formatted string of a warning about the peak width limits setting.
    """

    output = '\n'.join([
        '',
        'WARNING: Lower-bound peak width limit is < or ~= the frequency resolution: ' + \
        '{:1.2f} <= {:1.2f}'.format(bwl, freq_res),
        '\tLower bounds below frequency-resolution have no effect ' + \
        '(effective lower bound is the frequency resolution).',
        '\tToo low a limit may lead to overfitting noise as small bandwidth peaks.',
        '\tWe recommend a lower bound of approximately 2x the frequency resolution.',
        ''
    ])

    return output


def gen_version_str(concise=False):
    """Generate a string representation of the current version of the module.

    Parameters
    ----------
    concise : bool, optional, default: False
        Whether to print the report in concise mode.

    Returns
    -------
    output : str
        Formatted string of current version.
    """

    str_lst = [

        # Header
        '=',
        '',
        'SpecParam - VERSION',
        '',

        # Version information
        '{}'.format(MODULE_VERSION),

        # Footer
        '',
        '='

    ]

    output = _format(str_lst, concise)

    return output


def gen_settings_str(model_obj, description=False, concise=False):
    """Generate a string representation of current fit settings.

    Parameters
    ----------
    model_obj : SpectralModel or SpectralGroupModel or ModelSettings
        Object to access settings from.
    description : bool, optional, default: True
        Whether to also print out a description of the settings.
    concise : bool, optional, default: False
        Whether to print the report in concise mode.

    Returns
    -------
    output : str
        Formatted string of current settings.
    """

    # Parameter descriptions to print out, if requested
    desc = {
        'peak_width_limits' : 'Limits for minimum and maximum peak widths, in Hz.',
        'max_n_peaks'       : 'Maximum number of peaks that can be extracted.',
        'min_peak_height'   : 'Minimum absolute height of a peak, above the aperiodic component.',
        'peak_threshold'    : 'Relative threshold for minimum height required for detecting peaks.',
        'aperiodic_mode'    : 'The approach taken for fitting the aperiodic component.'
        }

    # Clear description for printing, if not requested
    if not description:
        desc = {k : '' for k, v in desc.items()}

    # Create output string
    str_lst = [

        # Header
        '=',
        '',
        'SpecParam - SETTINGS',
        '',

        # Settings - include descriptions if requested
        *[el for el in ['Peak Width Limits : {}'.format(model_obj.peak_width_limits),
                        '{}'.format(desc['peak_width_limits']),
                        'Max Number of Peaks : {}'.format(model_obj.max_n_peaks),
                        '{}'.format(desc['max_n_peaks']),
                        'Minimum Peak Height : {}'.format(model_obj.min_peak_height),
                        '{}'.format(desc['min_peak_height']),
                        'Peak Threshold: {}'.format(model_obj.peak_threshold),
                        '{}'.format(desc['peak_threshold']),
                        'Aperiodic Mode : {}'.format(model_obj.aperiodic_mode),
                        '{}'.format(desc['aperiodic_mode'])] if el != ''],

        # Footer
        '',
        '='
    ]

    output = _format(str_lst, concise)

    return output


def gen_freq_range_str(model_obj, concise=False):
    """Generate a string representation of the fit range that was used for the model.

    Parameters
    ----------
    model_obj : SpectralModel or SpectralGroupModel
        Object to access settings from.
    concise : bool, optional, default: False
        Whether to print the report in concise mode.

    Notes
    -----
    If fit range is not available, will print out 'XX' for missing values.
    """

    freq_range = model_obj.freq_range if model_obj.has_data else ('XX', 'XX')

    str_lst = [

        # Header
        '=',
        '',
        'SpecParam - FIT RANGE',
        '',

        # Frequency range information information
        'The model was fit from {} to {} Hz.'.format(*freq_range),

        # Footer
        '',
        '='

    ]

    output = _format(str_lst, concise)

    return output


def gen_methods_report_str(concise=False):
    """Generate a string representation of instructions for reporting on using the module.

    Parameters
    ----------
    concise : bool, optional, default: False
        Whether to print the report in concise mode.

    Returns
    -------
    output : str
        Formatted string of instructions for methods reporting.
    """

    str_lst = [

        # Header
        '=',
        '',
        'SpecParam - REPORTING',
        '',

        # Methods report information
        'Reports using spectral parameterization should include (at minimum):',
        '',
        '- the code version that was used',
        '- the algorithm settings that were used',
        '- the frequency range that was fit',

        # Footer
        '',
        '='
    ]

    output = _format(str_lst, concise)

    return output


def gen_methods_text_str(model_obj=None):
    """Generate a string representation of a template methods report.

    Parameters
    ----------
    model_obj : SpectralModel or SpectralGroupModel, optional
        A model object with settings information available.
        If None, the text is returned as a template, without values.
    """

    template = (
        "The periodic & aperiodic spectral parameterization algorithm (version {}) "
        "was used to parameterize neural power spectra. Settings for the algorithm were set as: "
        "peak width limits : {}; "
        "max number of peaks : {}; "
        "minimum peak height : {}; "
        "peak threshold : {}; "
        "and aperiodic mode : '{}'. "
        "Power spectra were parameterized across the frequency range "
        "{} to {} Hz."
    )

    if model_obj:
        freq_range = model_obj.freq_range if model_obj.has_data else ('XX', 'XX')
    else:
        freq_range = ('XX', 'XX')

    methods_str = template.format(MODULE_VERSION,
                                  model_obj.peak_width_limits if model_obj else 'XX',
                                  model_obj.max_n_peaks if model_obj else 'XX',
                                  model_obj.min_peak_height if model_obj else 'XX',
                                  model_obj.peak_threshold if model_obj else 'XX',
                                  model_obj.aperiodic_mode if model_obj else 'XX',
                                  *freq_range)

    return methods_str


def gen_model_results_str(model, concise=False):
    """Generate a string representation of model fit results.

    Parameters
    ----------
    model : SpectralModel
        Object to access results from.
    concise : bool, optional, default: False
        Whether to print the report in concise mode.

    Returns
    -------
    output : str
        Formatted string of model results.
    """

    # Returns a null report if no results are available
    if np.all(np.isnan(model.aperiodic_params_)):
        return _no_model_str(concise)

    # Create the formatted strings for printing
    str_lst = [

        # Header
        '=',
        '',
        'POWER SPECTRUM MODEL',
        '',

        # Frequency range and resolution
        'The model was run on the frequency range {} - {} Hz'.format(
            int(np.floor(model.freq_range[0])), int(np.ceil(model.freq_range[1]))),
        'Frequency Resolution is {:1.2f} Hz'.format(model.freq_res),
        '',

        # Aperiodic parameters
        ('Aperiodic Parameters (offset, ' + \
         ('knee, ' if str(model.aperiodic_mode) == 'knee' else '') + \
         'exponent): '),
        ', '.join(['{:2.4f}'] * len(model.aperiodic_params_)).format(*model.aperiodic_params_),
        '',

        # Peak parameters
        '{} peaks were found:'.format(
            len(model.peak_params_)),
        *['CF: {:6.2f}, PW: {:6.3f}, BW: {:5.2f}'.format(op[0], op[1], op[2]) \
          for op in model.peak_params_],
        '',

        # Goodness if fit
        'Goodness of fit metrics:',
        'R^2 of model fit is {:5.4f}'.format(model.r_squared_),
        'Error of the fit is {:5.4f}'.format(model.error_),
        '',

        # Footer
        '='
    ]

    output = _format(str_lst, concise)

    return output


def gen_group_results_str(group, concise=False):
    """Generate a string representation of group fit results.

    Parameters
    ----------
    group : SpectralGroupModel
        Object to access results from.
    concise : bool, optional, default: False
        Whether to print the report in concise mode.

    Returns
    -------
    output : str
        Formatted string of results.

    Raises
    ------
    NoModelError
        If no model fit data is available to report.
    """

    if not group.has_model:
        raise NoModelError("No model fit results are available, can not proceed.")

    # Extract all the relevant data for printing
    n_peaks = len(group.get_params('peak_params'))
    r2s = group.get_params('r_squared')
    errors = group.get_params('error')
    exps = group.get_params('aperiodic_params', 'exponent')
    kns = group.get_params('aperiodic_params', 'knee') \
        if str(group.aperiodic_mode) == 'knee' else np.array([0])

    str_lst = [

        # Header
        '=',
        '',
        'GROUP RESULTS',
        '',

        # Group information
        'Number of power spectra in the Group: {}'.format(len(group.group_results)),
        *[el for el in ['{} power spectra failed to fit'.format(group.n_null_)] if group.n_null_],
        '',

        # Frequency range and resolution
        'The model was run on the frequency range {} - {} Hz'.format(
            int(np.floor(group.freq_range[0])), int(np.ceil(group.freq_range[1]))),
        'Frequency Resolution is {:1.2f} Hz'.format(group.freq_res),
        '',

        # Aperiodic parameters - knee fit status, and quick exponent description
        'Power spectra were fit {} a knee.'.format(\
            'with' if str(group.aperiodic_mode) == 'knee' else 'without'),
        '',
        'Aperiodic Fit Values:',
        *[el for el in ['    Knees - Min: {:6.2f}, Max: {:6.2f}, Mean: {:5.2f}'
<<<<<<< HEAD
                        .format(np.nanmin(kns), np.nanmax(kns), np.nanmean(kns)),
                       ] if str(group.aperiodic_mode) == 'knee'],
=======
                        .format(*compute_arr_desc(kns)),
                       ] if group.aperiodic_mode == 'knee'],
>>>>>>> 4d832f10
        'Exponents - Min: {:6.3f}, Max: {:6.3f}, Mean: {:5.3f}'
        .format(*compute_arr_desc(exps)),
        '',

        # Peak Parameters
        'In total {} peaks were extracted from the group'
        .format(n_peaks),
        '',

        # Goodness if fit
        'Goodness of fit metrics:',
        '   R2s -  Min: {:6.3f}, Max: {:6.3f}, Mean: {:5.3f}'
        .format(*compute_arr_desc(r2s)),
        'Errors -  Min: {:6.3f}, Max: {:6.3f}, Mean: {:5.3f}'
        .format(*compute_arr_desc(errors)),
        '',

        # Footer
        '='
    ]

    output = _format(str_lst, concise)

    return output


def gen_time_results_str(time_model, concise=False):
    """Generate a string representation of time fit results.

    Parameters
    ----------
    time_model : SpectralTimeModel
        Object to access results from.
    concise : bool, optional, default: False
        Whether to print the report in concise mode.

    Returns
    -------
    output : str
        Formatted string of results.

    Raises
    ------
    NoModelError
        If no model fit data is available to report.
    """

    if not time_model.has_model:
        raise NoModelError("No model fit results are available, can not proceed.")

    # Get parameter information needed for printing
    pe_labels = get_periodic_labels(time_model.time_results)
    band_labels = [\
        pe_labels['cf'][band_ind].split('_')[-1 if pe_labels['cf'][-2:] == 'cf' else 0] \
        for band_ind in range(len(pe_labels['cf']))]
    has_knee = time_model.aperiodic_mode == 'knee'

    str_lst = [

        # Header
        '=',
        '',
        'TIME RESULTS',
        '',

        # Group information
        'Number of time windows fit: {}'.format(len(time_model.group_results)),
        *[el for el in ['{} power spectra failed to fit'.format(time_model.n_null_)] \
            if time_model.n_null_],
        '',

        # Frequency range and resolution
        'The model was run on the frequency range {} - {} Hz'.format(
            int(np.floor(time_model.freq_range[0])), int(np.ceil(time_model.freq_range[1]))),
        'Frequency Resolution is {:1.2f} Hz'.format(time_model.freq_res),
        '',

        # Aperiodic parameters - knee fit status, and quick exponent description
        'Power spectra were fit {} a knee.'.format(\
            'with' if time_model.aperiodic_mode == 'knee' else 'without'),
        '',
        'Aperiodic Fit Values:',
        *[el for el in ['    Knees - Min: {:6.2f}, Max: {:6.2f}, Mean: {:6.2f}'
                        .format(*compute_arr_desc(time_model.time_results['knee']) \
                            if has_knee else [0, 0, 0]),
                       ] if has_knee],
        'Exponents - Min: {:6.3f}, Max: {:6.3f}, Mean: {:5.3f}'
        .format(*compute_arr_desc(time_model.time_results['exponent'])),
        '',

        # Periodic parameters
        'Periodic params (mean values across windows):',
        *['{:>6s} - CF: {:5.2f}, PW: {:5.2f}, BW: {:5.2f}, Presence: {:3.1f}%'.format(
            label,
            np.nanmean(time_model.time_results[pe_labels['cf'][ind]]),
            np.nanmean(time_model.time_results[pe_labels['pw'][ind]]),
            np.nanmean(time_model.time_results[pe_labels['bw'][ind]]),
            compute_presence(time_model.time_results[pe_labels['cf'][ind]]))
                for ind, label in enumerate(band_labels)],
        '',

        # Goodness if fit
        'Goodness of fit (mean values across windows):',
        '   R2s -  Min: {:6.3f}, Max: {:6.3f}, Mean: {:5.3f}'
        .format(*compute_arr_desc(time_model.time_results['r_squared'])),
        'Errors -  Min: {:6.3f}, Max: {:6.3f}, Mean: {:5.3f}'
        .format(*compute_arr_desc(time_model.time_results['error'])),
        '',

        # Footer
        '='
    ]

    output = _format(str_lst, concise)

    return output


def gen_event_results_str(event_model, concise=False):
    """Generate a string representation of event fit results.

    Parameters
    ----------
    event_model : SpectralTimeEventModel
        Object to access results from.
    concise : bool, optional, default: False
        Whether to print the report in concise mode.

    Returns
    -------
    output : str
        Formatted string of results.

    Raises
    ------
    NoModelError
        If no model fit data is available to report.
    """

    if not event_model.has_model:
        raise NoModelError("No model fit results are available, can not proceed.")

    # Extract all the relevant data for printing
    pe_labels = get_periodic_labels(event_model.event_time_results)
    band_labels = [\
        pe_labels['cf'][band_ind].split('_')[-1 if pe_labels['cf'][-2:] == 'cf' else 0] \
        for band_ind in range(len(pe_labels['cf']))]
    has_knee = event_model.aperiodic_mode == 'knee'

    str_lst = [

        # Header
        '=',
        '',
        'EVENT RESULTS',
        '',

        # Group information
        'Number of events fit: {}'.format(len(event_model.event_group_results)),
        '',

        # Frequency range and resolution
        'The model was run on the frequency range {} - {} Hz'.format(
            int(np.floor(event_model.freq_range[0])), int(np.ceil(event_model.freq_range[1]))),
        'Frequency Resolution is {:1.2f} Hz'.format(event_model.freq_res),
        '',

        # Aperiodic parameters - knee fit status, and quick exponent description
        'Power spectra were fit {} a knee.'.format(\
            'with' if event_model.aperiodic_mode == 'knee' else 'without'),
        '',
        'Aperiodic params (values across events):',
        *[el for el in ['    Knees - Min: {:6.2f}, Max: {:6.2f}, Mean: {:6.2f}'
                        .format(*compute_arr_desc(np.mean(event_model.event_time_results['knee'], 1) \
                            if has_knee else [0, 0, 0])),
                       ] if has_knee],
        'Exponents - Min: {:6.3f}, Max: {:6.3f}, Mean: {:5.3f}'
        .format(*compute_arr_desc(np.mean(event_model.event_time_results['exponent'], 1))),
        '',

        # Periodic parameters
        'Periodic params (mean values across events):',
        *['{:>6s} - CF: {:5.2f}, PW: {:5.2f}, BW: {:5.2f}, Presence: {:3.1f}%'.format(
            label,
            np.nanmean(event_model.event_time_results[pe_labels['cf'][ind]]),
            np.nanmean(event_model.event_time_results[pe_labels['pw'][ind]]),
            np.nanmean(event_model.event_time_results[pe_labels['bw'][ind]]),
            compute_presence(event_model.event_time_results[pe_labels['cf'][ind]],
                             average=True, output='percent'))
                for ind, label in enumerate(band_labels)],
        '',

        # Goodness if fit
        'Goodness of fit (values across events):',
        '   R2s -  Min: {:6.3f}, Max: {:6.3f}, Mean: {:5.3f}'
        .format(*compute_arr_desc(np.mean(event_model.event_time_results['r_squared'], 1))),

        'Errors -  Min: {:6.3f}, Max: {:6.3f}, Mean: {:5.3f}'
        .format(*compute_arr_desc(np.mean(event_model.event_time_results['error'], 1))),
        '',

        # Footer
        '='
    ]

    output = _format(str_lst, concise)

    return output


def gen_issue_str(concise=False):
    """Generate a string representation of instructions to report an issue.

    Parameters
    ----------
    concise : bool, optional, default: False
        Whether to print the report in a concise mode, or not.

    Returns
    -------
    output : str
        Formatted string of how to provide feedback.
    """

    str_lst = [

        # Header
        '=',
        '',
        'SpecParam - ISSUE REPORTING',
        '',

        # Reporting bugs
        'Please report any bugs or unexpected errors on Github.',
        'https://github.com/fooof-tools/fooof/issues',
        '',

        # Reporting a weird fit
        'If model fitting gives you any weird / bad fits, please let us know!',
        'To do so, you can send us a fit report, and an associated data file, ',
        '',
        'With a model object (model), after fitting, run the following commands:',
        "model.create_report('bad_fit_report')",
        "model.save('bad_fit_data', True, True, True)",
        '',
        'You can attach the generated files to a Github issue.',
        '',

        # Footer
        '='
    ]

    output = _format(str_lst, concise)

    return output


def _format(str_lst, concise):
    """Format a string for printing.

    Parameters
    ----------
    str_lst : list of str
        List containing all elements for the string, each element representing a line.
    concise : bool, optional, default: False
        Whether to print the report in a concise mode, or not.

    Returns
    -------
    output : str
        Formatted string, ready for printing.
    """

    # Set centering value - use a smaller value if in concise mode
    center_val = SCV if concise else LCV

    # Expand the section markers to full width
    str_lst[0] = str_lst[0] * center_val
    str_lst[-1] = str_lst[-1] * center_val

    # Drop blank lines, if concise
    str_lst = list(filter(lambda x: x != '', str_lst)) if concise else str_lst

    # Convert list to a single string representation, centering each line
    output = '\n'.join([string.center(center_val) for string in str_lst])

    return output


def _no_model_str(concise=False):
    """Creates a null report, for use if the model fit failed, or is unavailable.

    Parameters
    ----------
    concise : bool, optional, default: False
        Whether to print the report in a concise mode, or not.
    """

    str_lst = [
        '=',
        '',
        'Model fit has not been run, or fitting was unsuccessful.',
        '',
        '='
    ]

    output = _format(str_lst, concise)

    return output<|MERGE_RESOLUTION|>--- conflicted
+++ resolved
@@ -384,13 +384,9 @@
         '',
         'Aperiodic Fit Values:',
         *[el for el in ['    Knees - Min: {:6.2f}, Max: {:6.2f}, Mean: {:5.2f}'
-<<<<<<< HEAD
-                        .format(np.nanmin(kns), np.nanmax(kns), np.nanmean(kns)),
-                       ] if str(group.aperiodic_mode) == 'knee'],
-=======
                         .format(*compute_arr_desc(kns)),
                        ] if group.aperiodic_mode == 'knee'],
->>>>>>> 4d832f10
+
         'Exponents - Min: {:6.3f}, Max: {:6.3f}, Mean: {:5.3f}'
         .format(*compute_arr_desc(exps)),
         '',
