"""Utilities for working with data and models."""

from itertools import repeat
from functools import partial
from inspect import isfunction

import numpy as np
from scipy.stats import sem

from specparam.core.modutils import docs_get_section, replace_docstring_sections

###################################################################################################
###################################################################################################

AVG_FUNCS = {
    'mean' : np.mean,
    'median' : np.median,
    'nanmean' : np.nanmean,
    'nanmedian' : np.nanmedian,
}

DISPERSION_FUNCS = {
    'var' : np.var,
    'nanvar' : np.nanvar,
    'std' : np.std,
    'nanstd' : np.nanstd,
    'sem' : sem,
}

###################################################################################################
###################################################################################################

def compute_average(data, average='mean'):
    """Compute the average across an array of data.

    Parameters
    ----------
    data : 2d array
        Data to compute average across.
        Average is computed across the 0th axis.
    average : {'mean', 'median'} or callable
        Which approach to take to compute the average.

    Returns
    -------
    avg_data : 1d array
        Average across given data array.
    """

    if isinstance(average, str) and data.ndim == 2:
        avg_data = AVG_FUNCS[average](data, axis=0)
    elif isfunction(average) and data.ndim == 2:
        avg_data = average(data)
    else:
        avg_data = data

    return avg_data


def compute_dispersion(data, dispersion='std'):
    """Compute the dispersion across an array of data.

    Parameters
    ----------
    data : 2d array
        Data to compute dispersion across.
        Dispersion is computed across the 0th axis.
    dispersion : {'var', 'std', 'sem'}
        Which approach to take to compute the dispersion.

    Returns
    -------
    dispersion_data : 1d array
        Dispersion across given data array.
    """

    if isinstance(dispersion, str):
        dispersion_data = DISPERSION_FUNCS[dispersion](data, axis=0)
    elif isfunction(dispersion):
        dispersion_data = dispersion(data)
    else:
        dispersion_data = data

    return dispersion_data


def compute_presence(data, average=False, output='ratio'):
    """Compute data presence (as number of non-NaN values) from an array of data.

    Parameters
    ----------
    data : 1d or 2d array
        Data array to check presence of.
    average : bool, optional, default: False
<<<<<<< HEAD
        Whether to average across. Only used for 2d array inputs.
        If False, the output is an array matching the length of the 0th dimension of the input.
        If True, the output is a single value averaged across the whole array.
=======
        Whether to average across elements. Only used for 2d array inputs.
        If False, for 2d array, the output is an array matching the length of the 0th dimension of the input.
        If True, for 2d arrays, the output is a single value averaged across the whole array.
>>>>>>> 462be665
    output : {'ratio', 'percent'}
        Representation for the output:
            'ratio' - ratio value, between 0.0, 1.0.
            'percent' - percent value, betweeon 0-100%.

    Returns
    -------
    presence : float or array of float
        The computed presence in the given array.
    """

    assert output in ['ratio', 'percent'], 'Setting for output type not understood.'

    if data.ndim == 1 or average:
        presence = np.sum(~np.isnan(data)) / data.size

    elif data.ndim == 2:
        presence = np.sum(~np.isnan(data), 0) / (np.ones(data.shape[1]) * data.shape[0])

    if output == 'percent':
        presence *= 100

    return presence


def compute_arr_desc(data):
    """Compute descriptive measures of an array of data.

    Parameters
    ----------
    data : array
        Array of numeric data.

    Returns
    -------
    min_val : float
        Minimum value of the array.
    max_val : float
        Maximum value of the array.
    mean_val : float
        Mean value of the array.
    """

    min_val = np.nanmin(data)
    max_val = np.nanmax(data)
    mean_val = np.nanmean(data)

    return min_val, max_val, mean_val


def trim_spectrum(freqs, power_spectra, f_range):
    """Extract a frequency range from power spectra.

    Parameters
    ----------
    freqs : 1d array
        Frequency values for the power spectrum.
    power_spectra : 1d or 2d array
        Power spectral density values.
    f_range: list of [float, float]
        Frequency range to restrict to, as [lowest_freq, highest_freq].

    Returns
    -------
    freqs_ext : 1d array
        Extracted frequency values for the power spectrum.
    power_spectra_ext : 1d or 2d array
        Extracted power spectral density values.

    Notes
    -----
    This function extracts frequency ranges >= f_low and <= f_high.
    It does not round to below or above f_low and f_high, respectively.


    Examples
    --------
    Using a simulated spectrum, extract a frequency range:

    >>> from specparam.sim import sim_power_spectrum
    >>> freqs, powers = sim_power_spectrum([1, 50], [1, 1], [10, 0.5, 1.0])
    >>> freqs, powers = trim_spectrum(freqs, powers, [3, 30])
    """

    # Create mask to index only requested frequencies
    f_mask = np.logical_and(freqs >= f_range[0], freqs <= f_range[1])

    # Restrict freqs & spectra to requested range
    #   The if/else is to cover both 1d or 2d arrays
    freqs_ext = freqs[f_mask]
    power_spectra_ext = power_spectra[f_mask] if power_spectra.ndim == 1 \
        else power_spectra[:, f_mask]

    return freqs_ext, power_spectra_ext


def interpolate_spectrum(freqs, powers, interp_range, buffer=3):
    """Interpolate a frequency region in a power spectrum.

    Parameters
    ----------
    freqs : 1d array
        Frequency values for the power spectrum.
    powers : 1d array
        Power values for the power spectrum.
    interp_range : list of float or list of list of float
        Frequency range to interpolate, as [lowest_freq, highest_freq].
        If a list of lists, applies each as it's own interpolation range.
    buffer : int or list of int
        The number of samples to use on either side of the interpolation
        range, that are then averaged and used to calculate the interpolation.

    Returns
    -------
    freqs : 1d array
        Frequency values for the power spectrum.
    powers : 1d array
        Power values, with interpolation, for the power spectrum.

    Notes
    -----
    This function takes in, and returns, linearly spaced values.

    This approach interpolates data linearly, in log-log spacing. This assumes a
    1/f property of the data, and so should only be applied where this assumption
    is valid. This approach is intended for interpolating small frequency ranges,
    such as line noise regions.

    The interpolation range is taken as the range from >= interp_range_low and
    <= interp_range_high. It does not round to below or above interp_range_low
    and interp_range_high, respectively.

    To be more robust to noise, this approach takes a number of samples on either
    side of the interpolation range (the number of which is controlled by `buffer`)
    and averages these points to linearly interpolate between them.
    Setting `buffer=1` is equivalent to a linear interpolation between
    the points adjacent to the interpolation range.

    Examples
    --------
    Using a simulated spectrum, interpolate away a line noise peak:

    >>> from specparam.sim import sim_power_spectrum
    >>> freqs, powers = sim_power_spectrum([1, 75], [1, 1], [[10, 0.5, 1.0], [60, 2, 0.1]])
    >>> freqs, powers = interpolate_spectrum(freqs, powers, [58, 62])
    """

    # If given a list of interpolation zones, recurse to apply each one
    if isinstance(interp_range[0], list):
        buffer = repeat(buffer) if isinstance(buffer, int) else buffer
        for interp_zone, cur_buffer in zip(interp_range, buffer):
            freqs, powers = interpolate_spectrum(freqs, powers, interp_zone, cur_buffer)

    # Assuming list of two floats, interpolate a single frequency range
    else:

        # Take a copy of the array, to not change original array
        powers = np.copy(powers)

        # Get the set of frequency values that need to be interpolated
        interp_mask = np.logical_and(freqs >= interp_range[0], freqs <= interp_range[1])
        interp_freqs = freqs[interp_mask]

        # Get the indices of the interpolation range
        ii1, ii2 = np.flatnonzero(interp_mask)[[0, -1]]

        # Extract & log the requested range of data to use around interpolated range
        xs1 = np.log10(freqs[ii1-buffer:ii1])
        xs2 = np.log10(freqs[ii2:ii2+buffer])
        ys1 = np.log10(powers[ii1-buffer:ii1])
        ys2 = np.log10(powers[ii2:ii2+buffer])

        # Linearly interpolate, in log-log space, between averages of the extracted points
        vals = np.interp(np.log10(interp_freqs),
                         [np.median(xs1), np.median(xs2)],
                         [np.median(ys1), np.median(ys2)])
        powers[interp_mask] = np.power(10, vals)

    return freqs, powers


def wrap_interpolate_spectrum(powers, freqs, interp_range, buffer):
    """Wraps interpolate function, organizing inputs & outputs to use `partial`."""
    return interpolate_spectrum(freqs, powers, interp_range, buffer)[1]


@replace_docstring_sections(docs_get_section(interpolate_spectrum.__doc__, 'Notes', end='Examples'))
def interpolate_spectra(freqs, powers, interp_range, buffer=3):
    """Interpolate a frequency region across a group of power spectra.

    Parameters
    ----------
    freqs : 1d array
        Frequency values for the power spectrum.
    powers : 2d array
        Power values for the power spectra.
    interp_range : list of float or list of list of float
        Frequency range to interpolate, as [lowest_freq, highest_freq].
        If a list of lists, applies each as it's own interpolation range.
    buffer : int or list of int
        The number of samples to use on either side of the interpolation
        range, that are then averaged and used to calculate the interpolation.

    Returns
    -------
    freqs : 1d array
        Frequency values for the power spectrum.
    powers : 2d array
        Power values, with interpolation, for the power spectra.

    Notes
    -----
    % copied in from interpolate_spectrum

    Examples
    --------
    Using simulated spectra, interpolate away line noise peaks:

    >>> from specparam.sim import sim_group_power_spectra
    >>> freqs, powers = sim_group_power_spectra(5, [1, 75], [1, 1], [[10, 0.5, 1.0], [60, 2, 0.1]])
    >>> freqs, powers = interpolate_spectra(freqs, powers, [58, 62])
    """

    tfunc = partial(wrap_interpolate_spectrum, freqs=freqs,
                    interp_range=interp_range, buffer=buffer)
    powers = np.apply_along_axis(tfunc, 1, powers)

    return freqs,powers


def subsample_spectra(spectra, selection, return_inds=False):
    """Subsample a group of power spectra.

    Parameters
    ----------
    spectra : 2d array
        A group of power spectra to subsample from.
    selection : int or float
        The number of spectra to subsample.
        If int, is the number to select, if float, is a proportion based on input size.
    return_inds : bool, optional, default: False
        Whether to return the list of indices that were selected.

    Returns
    -------
    subsample : 2d array
        A subsampled selection of power spectra.
    inds : list of int
        A list of which indices where subsampled.
        Only returned if `return_inds` is True.

    Examples
    --------
    Using a group of simulated spectra, subsample a specific number:

    >>> from specparam.sim import sim_group_power_spectra
    >>> freqs, powers = sim_group_power_spectra(10, [1, 50], [1, 1], [10, 0.5, 1.0])
    >>> subsample = subsample_spectra(powers, 5)

    Using a group of simulated spectra, subsample a proportion:

    >>> from specparam.sim import sim_group_power_spectra
    >>> freqs, powers = sim_group_power_spectra(10, [1, 50], [1, 1], [10, 0.5, 1.0])
    >>> subsample = subsample_spectra(powers, 0.25)
    """

    n_spectra = spectra.shape[0]

    if isinstance(selection, float):
        n_sample = int(n_spectra * selection)
    else:
        n_sample = selection

    inds = np.random.choice(n_spectra, n_sample, replace=False)
    subsample = spectra[inds, :]

    if return_inds:
        return subsample, inds
    else:
        return subsample<|MERGE_RESOLUTION|>--- conflicted
+++ resolved
@@ -92,15 +92,9 @@
     data : 1d or 2d array
         Data array to check presence of.
     average : bool, optional, default: False
-<<<<<<< HEAD
-        Whether to average across. Only used for 2d array inputs.
-        If False, the output is an array matching the length of the 0th dimension of the input.
-        If True, the output is a single value averaged across the whole array.
-=======
         Whether to average across elements. Only used for 2d array inputs.
         If False, for 2d array, the output is an array matching the length of the 0th dimension of the input.
         If True, for 2d arrays, the output is a single value averaged across the whole array.
->>>>>>> 462be665
     output : {'ratio', 'percent'}
         Representation for the output:
             'ratio' - ratio value, between 0.0, 1.0.
