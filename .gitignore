--- conflicted
+++ resolved
@@ -1,10 +1,6 @@
 # Ignore source release files
 /dist/*
-<<<<<<< HEAD
-/specparam.egg-info/*
-=======
 /*.egg-info/*
->>>>>>> b7361935
 /build/*
 
 # Ignore notebook checkpoints
